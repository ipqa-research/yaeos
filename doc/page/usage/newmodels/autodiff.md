--- conflicted
+++ resolved
@@ -56,63 +56,6 @@
 
 contains
 
-<<<<<<< HEAD
-   type(PR76) function setup(tc, pc, w, kij, lij) result(self)
-      !! Function to obtain a defined PR76 model with setted up parameters
-      !! as function of Tc, Pc, and w
-      real(pr) :: tc(:)
-      real(pr) :: pc(:)
-      real(pr) :: w(:)
-      real(pr) :: kij(:, :)
-      real(pr) :: lij(:, :)
-
-      self%components%tc = tc
-      self%components%pc = pc
-      self%components%w = w
-
-      self%ac = 0.45723553_pr * R**2 * tc**2 / pc
-      self%b = 0.07779607_pr * R * tc/pc
-      self%k = 0.37464_pr + 1.54226_pr * w - 0.26993_pr * w**2
-
-      self%kij = kij
-      self%lij = lij
-   end function setup
-
-   function arfun(self, n, v, t) result(ar)
-      !! Residual Helmholtz calculation for a generic cubic with
-      !! quadratic mixing rules.
-      use hyperdual_mod
-      class(PR76) :: self
-      type(hyperdual), intent(in) :: n(:), v, t
-      type(hyperdual) :: ar
-
-      type(hyperdual) :: amix, a(size(n)), ai(size(n)), n2(size(n))
-      type(hyperdual) :: bmix
-      type(hyperdual) :: b_v, nij
-
-      integer :: i, j
-
-      ! Associate allows us to keep the later expressions simple.
-      associate(&
-         pc => self%components%pc, ac => self%ac, b => self%b, k => self%k,&
-         kij => self%kij, lij => self%lij, tc => self%components%tc &
-         )
-
-         ! Soave alpha function
-         a = 1.0_pr + k * (1.0_pr - sqrt(t/tc))
-         a = ac * a ** 2
-         ai = sqrt(a)
-
-         ! Quadratic Mixing Rule
-         amix = 0.0_pr
-         bmix = 0.0_pr
-
-         do i=1,size(n)-1
-            do j=i+1,size(n)
-               nij = n(i) * n(j)
-               amix = amix + 2 * nij * (ai(i) * ai(j)) * (1 - kij(i, j))
-               bmix = bmix + nij * (b(i) + b(j)) * (1 - lij(i, j))
-=======
     type(PR76) function setup(tc, pc, w, kij, lij) result(self)
         !! Function to obtain a defined PR76 model with setted up parameters
         !! as function of Tc, Pc, and w
@@ -168,7 +111,6 @@
                     amix = amix + 2 * nij * (ai(i) * ai(j)) * (1 - kij(i, j))
                     bmix = bmix + nij * (b(i) + b(j)) * (1 - lij(i, j))
                 end do
->>>>>>> 3c0ded6d
             end do
          end do
 
