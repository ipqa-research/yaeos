name = "yaeos"
version = "0.3.0"
license = "MPL"
author = "Federico E. Benelli"
maintainer = "federico.benelli@mi.unc.edu.ar"
copyright = "Copyright 2023, Federico E. Benelli"

[build]
link = ["lapack"]
auto-executables = true
auto-tests = true
auto-examples = false
module-naming = false

[install]
library = true

[fortran]
implicit-typing = false
implicit-external = true
source-form = "free"

[dependencies]
stdlib = "*"
forbear = {git="https://github.com/szaghi/forbear"}
json-fortran = {git="https://github.com/jacobwilliams/json-fortran"}
<<<<<<< HEAD
nlopt-f = {git="https://github.com/grimme-lab/nlopt-f"}
PowellOpt = { git="https://github.com/jacobwilliams/PowellOpt.git" }
=======
forsus = {git="https://github.com/ipqa-research/forsus"}
nlopt-f.git = "https://github.com/grimme-lab/nlopt-f"

[dev-dependencies]
test-drive = {git = "https://github.com/fortran-lang/test-drive"}


[[example]]
name       = "benchmarks"
source-dir = "example/extra"
main       = "demo.f90"

[[example]]
name       = "basics"
source-dir = "example/tutorials"
main       = "basics.f90"

[[example]]
name       = "saturation_points"
source-dir = "example/tutorials"
main       = "saturation_points.f90"

[[example]]
name       = "phase_envelope"
source-dir = "example/tutorials"
main       = "phase_envelope.f90"
>>>>>>> 5ad9c6fa

[[example]]
name       = "new_alpha_function"
source-dir = "example/tutorials"
main       = "new_alpha_function.f90"

[[example]]
name       = "huron_vidal"
source-dir = "example/tutorials"
main       = "huron_vidal.f90"

<|MERGE_RESOLUTION|>--- conflicted
+++ resolved
@@ -24,16 +24,12 @@
 stdlib = "*"
 forbear = {git="https://github.com/szaghi/forbear"}
 json-fortran = {git="https://github.com/jacobwilliams/json-fortran"}
-<<<<<<< HEAD
 nlopt-f = {git="https://github.com/grimme-lab/nlopt-f"}
-PowellOpt = { git="https://github.com/jacobwilliams/PowellOpt.git" }
-=======
 forsus = {git="https://github.com/ipqa-research/forsus"}
 nlopt-f.git = "https://github.com/grimme-lab/nlopt-f"
 
 [dev-dependencies]
 test-drive = {git = "https://github.com/fortran-lang/test-drive"}
-
 
 [[example]]
 name       = "benchmarks"
@@ -54,7 +50,6 @@
 name       = "phase_envelope"
 source-dir = "example/tutorials"
 main       = "phase_envelope.f90"
->>>>>>> 5ad9c6fa
 
 [[example]]
 name       = "new_alpha_function"
