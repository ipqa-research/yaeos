program tester
    use, intrinsic :: iso_fortran_env, only: error_unit
    use testdrive, only: run_testsuite, new_testsuite, testsuite_type

    use test_legacy, only: suite_legacy => collect_suite
    use test_cubic_alphas, only: suite_alphas => collect_suite
    use test_cubic_implementations, only: suite_implementations => collect_suite
    use test_cubic_mixrules, only: suite_cubic_mixrules => collect_suite
    use test_autodiff_api, only: suite_autodiff_hd => collect_suite
    use test_thermoprops, only: suite_thermoprops => collect_suite
    use test_flash, only: suite_flash => collect_suite
    use test_saturation, only: suite_saturation => collect_suite
    use test_math, only: suite_math => collect_suite

    ! =========================================================================
    ! Implemented ArModels testings
    ! -------------------------------------------------------------------------
    use test_pr76, only: suite_pr76 => collect_suite
    use test_pr78, only: suite_pr78 => collect_suite
    use test_srk, only: suite_srk => collect_suite
    use test_rkpr, only: suite_rkpr => collect_suite

    ! =========================================================================
    ! Implemented GeModels testings
    ! -------------------------------------------------------------------------
    use test_unifac, only: suite_unifac => collect_suite
    use test_unifac_parameters, only: suite_unifac_parameters => collect_suite
    use test_tape_nrtl, only: suite_nrtl => collect_suite

    ! =========================================================================
    ! Fitting procedures tests
    ! -------------------------------------------------------------------------
    use test_fitting, only: suite_fitting => collect_suite

    use stdlib_ansi, only: fg_color_green, fg_color_red, operator(//), style_reset

    implicit none

    integer :: stat, is
    type(testsuite_type), allocatable :: testsuites(:)
    character(len=*), parameter :: fmt = '("#", *(1x, a))'

    stat = 0

    testsuites = [ &
        new_testsuite("legacy", suite_legacy), &
        new_testsuite("Alphas", suite_alphas), &
        new_testsuite("Cubic EoS", suite_implementations), &
        new_testsuite("Cubic MixRules", suite_cubic_mixrules), &
        new_testsuite("Autodiff APIs", suite_autodiff_hd), &
        new_testsuite("Thermoprops", suite_thermoprops), &
        new_testsuite("Flash", suite_flash), &
        new_testsuite("Saturation Points", suite_saturation), &
        new_testsuite("Math module", suite_math), &
        ! =====================================================================
        ! Armodel particular tests
        ! ---------------------------------------------------------------------
        ! Cubic models
        new_testsuite("PengRobinson76", suite_pr76), &
        new_testsuite("PengRobinson78", suite_pr78), &
        new_testsuite("SoaveRedlichKwong", suite_srk), &
        new_testsuite("RKPR", suite_rkpr), &
        ! =====================================================================
        ! Ge particular tests
        ! ---------------------------------------------------------------------
        new_testsuite("UNIFAC", suite_unifac), &
<<<<<<< HEAD
        new_testsuite("UNIFACParameters", suite_unifac_parameters), &
        new_testsuite("NRTL", suite_nrtl) &
=======
        new_testsuite("NRTL", suite_nrtl), &
        ! =====================================================================
        ! Fitting procedures tests
        ! ---------------------------------------------------------------------
        new_testsuite("Fitting", suite_fitting) &
>>>>>>> 1600bb8c
        ]
        

    do is = 1, size(testsuites)
        write (error_unit, fmt) "Testing:", testsuites(is)%name
        call run_testsuite(testsuites(is)%collect, error_unit, stat)
    end do

    if (stat > 0) then
        write (error_unit, '(i0, 1x, a)') stat, "test(s) failed!"
        error stop
    else
        write (*, *) fg_color_green//"All tests run!"//style_reset
    end if

end program tester<|MERGE_RESOLUTION|>--- conflicted
+++ resolved
@@ -64,16 +64,12 @@
         ! Ge particular tests
         ! ---------------------------------------------------------------------
         new_testsuite("UNIFAC", suite_unifac), &
-<<<<<<< HEAD
         new_testsuite("UNIFACParameters", suite_unifac_parameters), &
-        new_testsuite("NRTL", suite_nrtl) &
-=======
         new_testsuite("NRTL", suite_nrtl), &
         ! =====================================================================
         ! Fitting procedures tests
         ! ---------------------------------------------------------------------
         new_testsuite("Fitting", suite_fitting) &
->>>>>>> 1600bb8c
         ]
         
 
