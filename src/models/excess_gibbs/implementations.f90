--- conflicted
+++ resolved
@@ -2,10 +2,8 @@
    use yaeos__models_ge_NRTL, only: NRTL
    use yaeos__models_ge_group_contribution_unifac, only: &
       Groups, setup_unifac, UNIFAC, excess_gibbs
-<<<<<<< HEAD
    use yaeos__models_ge_uniquac, only: setup_uniquac, UNIQUAC
-=======
    use yaeos__models_ge_group_contribution_psrk, only: setup_psrk
->>>>>>> 0bf8906b
+
    implicit none
 end module yaeos__models_ge_implementations