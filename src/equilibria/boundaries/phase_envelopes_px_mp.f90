module yaeos__equilibria_boundaries_phase_envelopes_mp_px
   !! Multiphase Px envelope calculation module.
   !!
   !! This module contains the functions to calculate the PT envelope of a
   !! mixture with multiple phases.
   use yaeos__constants, only: pr, R
   use yaeos__equilibria_equilibrium_state, only: EquilibriumState
   use yaeos__models_ar, only: ArModel
   use yaeos__math, only: solve_system
   use yaeos__equilibria_boundaries_auxiliar, only: get_z

   implicit none

   private

   public :: PXEnvelMP
   public :: px_F_NP
   public :: px_envelope

   type :: PXEnvelMP
      !! Multiphase PX envelope.
      type(MPPoint), allocatable :: points(:) !! Array of converged points.
      real(pr), allocatable :: alpha(:) !! Molar relation between two mixtures.
      real(pr), allocatable :: z0(:) !! Original mixture mole fractions.
      real(pr), allocatable :: zi(:) !! Other mixture mole fractions
   contains
      procedure :: write => write_envelope_Px_MP
      procedure, nopass :: solve_point
      procedure, nopass :: get_values_from_X
   end type PXEnvelMP

   type :: MPPoint
      !! Multiphase equilibria point.
      integer :: np !! Number of phases
      integer :: nc !! Number of components
      real(pr) :: beta_w !! Fraction of the reference (incipient) phase.
      real(pr), allocatable :: betas(:) !! Fractions of the main phases.
      real(pr) :: P !! Pressure [bar]
      real(pr) :: T !! Temperature [K]
      real(pr), allocatable :: x_l(:, :) !! Mole fractions of the main phases.
      real(pr), allocatable :: w(:) !! Mole fractions of the incipient phase.
      integer :: iters !! Number of iterations needed to converge the point.
      integer :: ns !! Number of the specified variable.
   end type MPPoint

contains
   type(PXEnvelMP) function px_envelope(&
      model, z0, zi, np, T, x_l0, w0, betas0, P0, alpha0, ns0, dS0, beta_w, points &
      )
      !! # `px_envelope`
      !! Calculation of a multiphase Px envelope.
      !!
      !! # Description
      !! Calculates a phase envelope at costant temperature, using a numerical
      !! continuation method. 
      use yaeos__auxiliar, only: optval
      class(ArModel), intent(in) :: model !! Model to use.
      real(pr), intent(in) :: z0(:) !! Original fluid composition.
      real(pr), intent(in) :: zi(:) !! Other fluid compostion.
      integer, intent(in) :: np  
         !! Number of phases, without including the reference phaes
      real(pr), intent(in) :: T !! Temperature [K]
      real(pr), intent(in) :: x_l0(np, size(z0)) 
         !! Initial guess for composition of phases.
      real(pr), intent(in) :: w0(size(z0))   
         !! Initial guess for composition of reference phase.
      real(pr), intent(in) :: betas0(np) 
         !! Mole fractions of each phase. Excluding the reference phase.
      real(pr), intent(in) :: P0 !! Initial guess for pressure [bar]
      real(pr), intent(in) :: alpha0 
         !! Initial guess for relation between two fluids \(\alpha\)
      integer, intent(in) :: ns0
         !! First specified variable.
         !!
         !! The first `nc*np` values correspond to
         !! the different \(\ln K_i^l\), which are sorted like 
         !! \([\ln K_1^1, \ln K_2^1, \dots \ln K_1^2, \dots, ln K_{nc}^{np}]\).
         !!
         !! From `nc*np+1` to `nc*np + np`, the different \(\beta^l\) values.
         !!
         !! `nc*np+np+1` and `cp*np+np+2` are \(P\) and \(\alpha\), 
         !! respectively.
      real(pr), intent(in) :: dS0
         !! First step to extrapolate for next point calculation. After that
         !! It will use an adaptive algorithm.
      real(pr), intent(in) :: beta_w
         !! Fraction of the reference (incipient) phase.
      integer, optional, intent(in) :: points
         !! Maximum number of points to calculate.

      type(MPPoint), allocatable :: env_points(:)
      real(pr), allocatable :: alphas(:)
      type(MPPoint) :: point

      real(pr) :: F(size(z0) * np + np + 2)
      real(pr) :: dF(size(z0) * np + np + 2, size(z0) * np + np + 2)
      real(pr) :: dXdS(size(z0) * np + np + 2)
      real(pr) :: X(size(z0) * np + np + 2), dX(size(z0) * np + np + 2)
      real(pr) :: z(size(z0))

      integer :: nc

      integer :: its
      integer :: max_iterations = 100
      integer :: number_of_points


      real(pr) :: x_l(np, size(z0)), w(size(z0)), betas(np), P, alpha

      integer :: i !! Point calculation index
      integer :: lb !! Lower bound, index of the first component of a phase
      integer :: ub !! Upper bound, index of the last component of a phase
      integer :: inner !! Number of times a failed point is retried to converge

      integer :: ns !! Number of the specified variable
      real(pr) :: dS !! Step size of the specification for the next point
      real(pr) :: S !! Specified value
      
      real(pr) :: X0(size(X)) !! Initial guess for the point

      integer :: ia

      nc = size(z0)
      ia = nc*np+np+2

      number_of_points = optval(points, 1000)

      do i=1,np
         lb = (i-1)*nc + 1
         ub = i*nc
         X(lb:ub) = log(x_l0(i, :)/w0)
      end do

      X(np*nc + 1:np*nc + np) = betas0
      X(np*nc + np + 1) = log(P0)
      X(np*nc + np + 2) = alpha0

      ns = ns0
      S = X(ns)
      dS = dS0

      allocate(env_points(0), alphas(0))
      call solve_point(&
         model, z0, zi, np, T, beta_w, X, ns, S, dXdS, &
         F, dF, its, 1000 &
         )
      do i=1,number_of_points
         X0 = X
         call solve_point(&
            model, z0, zi, np, T, beta_w, X, ns, S, dXdS, &
            F, dF, its, max_iterations &
            )

         ! The point might not converge, in this case we try again with an
         ! initial guess closer to the previous (converged) point.
         inner = 0
         do while(i > 1 .and. its >= max_iterations .and. inner < 10)
            inner = inner + 1
            X = X0 - (1 - real(inner, pr) / 10._pr) * dX
            S = X(ns)
            call solve_point(&
               model, z0, zi, np, T, beta_w, X, ns, S, dXdS, &
               F, dF, its, 5&
               )
         end do

         ! If the point did not converge, stop the calculation
         if (any(isnan(F)) .or. its > max_iterations .or. dS==0._pr) exit

         ! Save the information of the converged point
         call get_values_from_X(X, np, z0, zi, beta_w, x_l, w, betas, P, alpha)
         point = MPPoint(&
            np=np, nc=nc, betas=betas, P=P, T=T, x_l=x_l, w=w, beta_w=beta_w, &
            iters=its, ns=ns &
            )
         env_points = [env_points, point]
         alphas = [alphas, alpha]

         ! Update the specification for the next point.
         call update_specification(its, nc, np, X, dF, dXdS, ns, dS)

         ! Check if the system is close to a critical point, and try to jump
         ! over it.
         call detect_critical(nc, np, X, dXdS, ns, dS, S)

         ! Next point estimation.
         dX = dXdS * dS

         alpha = X(ia) + dXdS(ia)*dS
         z = alpha * zi + (1- alpha) * z0
         do while(any(z > 1) .or. any(z < 0))
            dS = dS/2
            alpha = X(ia) + dXdS(ia)*dS
            z = alpha * zi + (1- alpha) * z0
         end do

         X = X + dX
         S = X(ns)
      end do

      ! This moves the locally saved points to the output variable.
      call move_alloc(env_points, px_envelope%points)
      call move_alloc(alphas, px_envelope%alpha)
   end function px_envelope

   subroutine px_F_NP(model, z0, zi, np, T, beta_w, X, ns, S, F, dF)
      !! # `px_F_NP`
      !! System of equations to solve a multiphase-point at constant 
      !! temperature.
      !!
      !! # Description
      !! A multiphase equilibria point between `np+1` phases and `nc` 
      !! components, where the `np+1` phase is a phase taken as reference for
      !! the calculation of equilibria rations 
      !! \(K_i^l = \frac{\mathbf{x}_i^l}{\mathbf{w}_i}\), 
      !! can be defined by the system of equations:
      !!
      !! \[
      !! \begin{bmatrix}
      !! \ln K_i^{l} + \ln \phi_i^{l}(\mathbf{x}^l, P, T) - \ln \phi_i^{l}(\mathbf{w}, P, T) \\
      !! \sum_i{\mathbf{x}^l_i - \mathbf{w}_i}
      !! \sum^l{\beta^l} + \beta^{np+1} - 1
      !! \end{bmatrix}
      !! \]
      ! ------------------------------------------------------------------------
      use iso_fortran_env, only: error_unit
      class(ArModel), intent(in) :: model !! Model to use.
      real(pr), intent(in) :: z0(:) !! First mixture composition.
      real(pr), intent(in) :: zi(:) !! Second mixture composition.
      integer, intent(in) :: np !! Number of main phases.
      real(pr), intent(in) :: T !! Temperature [K].
      real(pr), intent(in) :: beta_w !! Fraction of the reference (incipient) phase.
      real(pr), intent(in)  :: X(:) !! Vector of variables.
      integer, intent(in)  :: ns !! Number of specification.
      real(pr), intent(in)  :: S !! Specification value.
      real(pr), intent(out) :: F(size(X)) !! Vector of functions valuated.
      real(pr), intent(out) :: df(size(X), size(X)) !! Jacobian matrix.

      ! X variables
      real(pr) :: K(np, size(z0))
      real(pr) :: P
      real(pr) :: betas(np)

      real(pr) :: z(size(z0)), alpha, dzda(size(z0))

      ! Main phases variables
      real(pr) :: moles(size(z0))

      real(pr) :: Vl(np)
      real(pr), dimension(np, size(z0)) :: x_l, lnphi_l, dlnphi_dt_l, dlnphi_dp_l
      real(pr), dimension(np, size(z0), size(z0)) :: dlnphi_dn_l

      real(pr) :: lnphi(size(z0)), dlnphi_dt(size(z0)), dlnphi_dp(size(z0))
      real(pr), dimension(size(z0), size(z0)) :: dlnphi_dn

      ! Incipient phase variables
      real(pr) :: Vw
      real(pr), dimension(size(z0)) :: w, lnphi_w, dlnphi_dt_w, dlnphi_dp_w
      real(pr), dimension(size(z0), size(z0)) :: dlnphi_dn_w
      real(pr) :: dwda(size(z0))

      ! Derivatives of w wrt beta and K
      real(pr) :: dwdb(np, size(z0))
      real(pr) :: dwdlnK(np, size(z0))

      real(pr) :: denom(size(z0))
      real(pr) :: denomdlnK(np, size(z0), size(z0))


      real(pr) :: dx_l_dlnK(np, np, size(z0))

      integer :: i, j, l, phase, nc
      integer :: lb, ub
      integer :: idx_1, idx_2

      nc = size(z0)

      ! ========================================================================
      ! Extract variables from the vector X
      ! ------------------------------------------------------------------------
      P = exp(X(np*nc + np + 1))
      alpha = X(np*nc + np + 2)
      do l=1,np
         lb = (l-1)*nc + 1
         ub = l*nc
         K(l, :) = exp(X(lb:ub))
      end do
      betas = X(np*nc + 1:np*nc + np)

      call get_z(alpha, z0, zi, z, dzda)

      denom = 0
      denom = matmul(betas, K) + beta_w
      denomdlnK = 0
      do i=1,nc
         denomdlnK(:, i, i) = betas(:)*K(:, i)
      end do

      w = z/denom

      ! ========================================================================
      ! Calculation of fugacities coeficients and their derivatives
      ! ------------------------------------------------------------------------
      call model%lnphi_pt(&
         w, P, T, V=Vw, root_type="stable", lnphi=lnphi_w, &
         dlnphidp=dlnphi_dp_w, dlnphidt=dlnphi_dt_w, dlnphidn=dlnphi_dn_w &
         )

      do l=1,np
         x_l(l, :) = K(l, :)*w
         call model%lnphi_pt(&
            x_l(l, :), P, T, V=Vl(l), root_type="stable", lnphi=lnphi, &
            dlnphidp=dlnphi_dp, dlnphidt=dlnphi_dt, dlnphidn=dlnphi_dn &
            )
         lnphi_l(l, :) = lnphi
         dlnphi_dn_l(l, :, :) = dlnphi_dn
         dlnphi_dt_l(l, :) = dlnphi_dt
         dlnphi_dp_l(l, :) = dlnphi_dp
      end do

      ! ========================================================================
      ! Calculation of the system of equations
      ! ------------------------------------------------------------------------
      do l=1,np
         ! Select the limits of the function
         lb = (l-1)*nc + 1
         ub = l*nc

         F(lb:ub) = X(lb:ub) + lnphi_l(l, :) - lnphi_w
         F(nc * np + l) = sum(x_l(l, :) - w)
      end do
      F(nc * np + np + 1) = sum(betas) + beta_w - 1
      F(nc * np + np + 2) = X(ns) - S
      ! ========================================================================
      ! Derivatives and Jacobian Matrix of the whole system
      ! ------------------------------------------------------------------------
      df = 0
      dwdlnK = 0
      dwda = dzda/denom

      do l=1,np
         ! Save the derivatives of w wrt beta and K of the incipient phase
         dwdb(l, :) = -z * K(l, :)/denom**2
         dwdlnK(l, :) = -K(l, :) * betas(l)*z/denom**2
      end do

      do l=1,np
         do phase=1,np
            dx_l_dlnK(phase, l, :) = dwdlnK(l, :) * K(phase, :)
            if (phase == l) then
               dx_l_dlnK(phase, l, :) = dx_l_dlnK(phase, l, :) + w * K(l, :)
            end if
         end do
      end do

      do l=1,np
         ! Derivatives of the isofugacity equations

         ! wrt lnK
         do phase=1,np
            do i=1, nc
               do j=1,nc

                  idx_1 = i + (phase-1)*nc
                  idx_2 = j + (l-1)*nc

                  df(idx_1, idx_2) = &
                     dlnphi_dn_l(phase, i, j) * dx_l_dlnK(phase, l, j) &
                     - dlnphi_dn_w(i, j) * dwdlnK(l, j)

                  if (i == j .and. phase == l) then
                     df(idx_1, idx_2) = df(idx_1, idx_2) + 1
                  end if

               end do
            end do
         end do

         ! wrt betas
         do j=1,np
            lb = (j-1)*nc + 1
            ub = j*nc
            do i=1,nc
               df(lb+i-1, np*nc + l) = &
                  sum(K(j, :) * dlnphi_dn_l(j, i, :)*dwdb(l, :) &
                  - dlnphi_dn_w(i, :)*dwdb(l, :))
            end do
         end do
         ! disofug wrt P, alpha
         do i=1,nc
            lb = (l-1)*nc + i
            df(lb, nc*np+np+1) = P*(dlnphi_dp_l(l, i) - dlnphi_dp_w(i))
            df(lb, nc*np+np+2) = sum(&
               dwda * K(l, :) * dlnphi_dn_l(l, i, :) - dwda*dlnphi_dn_w(i, :) &
               )
         end do

         ! Derivatives of the sum of mole fractions

         ! wrt lnK
         do phase=1,np
            do j=1,nc
               lb = nc*np + phase
               ub = j + (l-1)*nc
               df(lb, ub) = df(lb, ub) + (dx_l_dlnK(phase, l, j) - dwdlnK(l, j))
            end do
         end do

         ! wrt beta, alpha
         do j=1,np
            lb = nc*np + j
            df(lb,np*nc+l) = sum(K(j, :) * dwdb(l, :) - dwdb(l, :))
         end do
         df(nc*np+l, nc*np+np+2) = sum(K(l, :) * dwda - dwda)

         ! Derivatives of sum(beta) + beta_w == 1
         df(nc * np + np + 1, np*nc + l) = 1
      end do



      df(nc * np + np + 2, ns) = 1
   end subroutine px_F_NP

   subroutine solve_point(model, z0, zi, np, T, beta_w, X, ns, S, dXdS, F, dF, iters, max_iterations)
      !! # `solve_point`
      !! Solve the system of equations for a multiphase point.
      !!
      !! # Description
      !! Solves the point of a multiphase system using the Newton-Raphson 
      !! method. The system of equations is defined in [[px_F_NP(procedure)]]
      use iso_fortran_env, only: error_unit
      use yaeos__math, only: solve_system
      class(ArModel), intent(in) :: model !! Model to use.
      real(pr), intent(in) :: z0(:) !! First mixture composition.
      real(pr), intent(in) :: zi(:) !! Second mixture composition.
      integer, intent(in) :: np !! Number of main phases
      real(pr), intent(in) :: T !! Temperature [K]
      real(pr), intent(in) :: beta_w !! Fraction of the reference (incipient) phase
      real(pr), intent(in out)  :: X(:) !! Vector of variables
      integer, intent(in)  :: ns !! Number of specification
      real(pr), intent(in)  :: S !! Specification value
      real(pr), intent(in) :: dXdS(size(X)) 
         !! Sensitivity of the variables wrt the specification
      real(pr), intent(out) :: F(size(X)) !! Vector of functions valuated
      real(pr), intent(out) :: df(size(X), size(X)) !! Jacobian matrix
      integer, intent(in) :: max_iterations 
         !! Maximum number of iterations to solve the point
      integer, intent(out) :: iters 
         !! Number of iterations needed to converge the point


      integer :: ia
      integer :: iP
      integer :: nc

      real(pr) :: X0(size(X))
      real(pr) :: dX(size(X))

      nc = size(z0)
      iP = np*nc + np + 1
      ia = np*nc + np + 2

      X0 = X
      F = 1
      dX = 1

      do iters=1,max_iterations
         call px_F_NP(model=model, z0=z0, zi=zi, np=np, T=T, beta_w=beta_w, X=X, ns=ns, S=S, F=F, dF=dF)

         if (any(isnan(F))) then
            X = X - 0.9 * dX
            cycle
         end if

         dX = solve_system(dF, -F)

         if (maxval(abs(F)) < 1e-9_pr) exit

         do while(abs( exp(X(iP))  - exp(X(iP) + dX(iP))) > 10)
            dX = dX*0.9
         end do

         X = X + dX
      end do
   end subroutine solve_point

   subroutine update_specification(its, nc, np, X, dF, dXdS, ns, dS)
      !! # update_specification
      !! Change the specified variable for the next step.
      !!
      !! # Description
      !! Using the information of a converged point and the Jacobian matrix of
      !! the function. It is possible to determine the sensitivity of the
      !! variables with respect to the specification. This information is used
      !! to update the specification for the next point. Choosing the variable
      !! with the highest sensitivity.
      !! This can be done by solving the system of equations:
      !!
      !! \[
      !! J \frac{dX}{dS} + \frac{dF}{dS} = 0
      !! \]
      !!
      !! for the \( \frac{dX}{dS} \) vector. The variable with the highest value
      !! of \( \frac{dX}{dS} \) is chosen as the new specification.
      !!
      !! # References
      !!
      integer, intent(in) :: its
      !! Iterations to solve the current point.
      integer, intent(in) :: nc
      !! Number of components in the mixture.
      integer, intent(in) :: np
      !! Number of main phases.
      real(pr), intent(in out) :: X(:)
      !! Vector of variables.
      real(pr), intent(in out) :: dF(:, :)
      !! Jacobian matrix.
      real(pr), intent(in out) :: dXdS(:)
      !! Sensitivity of the variables wrt the specification.
      integer, intent(in out) :: ns
      !! Number of the specified variable.
      real(pr), intent(in out) :: dS
      !! Step size of the specification for the next point.

      real(pr) :: dFdS(size(X))
      !! Sensitivity of the functions wrt the specification.

      integer :: i
      integer :: lb !! Lower bound of each phase
      integer :: ub !! Upper bound of each phase

      dFdS = 0
      dFdS(size(X)) = -1

      dXdS = solve_system(dF, -dFdS)

      ns = maxloc(abs(dXdS), dim=1)

      ! ========================================================================
      ! For each phase, check if the mole fractions are too low.
      ! this can be related to criticality and it is useful to force the
      ! specification of compositions.
      ! ------------------------------------------------------------------------
      do i=1,np
         lb = (i-1)*nc + 1
         ub = i*nc

         if (maxval(abs(X(lb:ub))) < 0.3) then
            ns = lb + maxloc(abs(X(lb:ub)), dim=1) - 1
            exit
         end if
      end do
      dS = dXdS(ns) * dS
      dXdS = dXdS/dXdS(ns)

      ! We adapt the step size to the number of iterations, the desired number
      ! of iterations for each point is around 3.
      dS = dS * 3._pr/its
   end subroutine update_specification

   subroutine detect_critical(nc, np, X, dXdS, ns, dS, S)
      !! # detect_critical
      !! Detect if the system is close to a critical point.
      !!
      !! # Description
      !! When the system is close to a critical point, the \(\ln K_i^l\) values
      !! are close to zero, since the composition of the incipient phase and the
      !! \(l\) phase are similar (equal in the critical point). This can be used
      !! to detect if the system is close to a critical point and force a jump
      !! above it.
      !!
      !! # References
      !!
      integer, intent(in) :: nc
      !! Number of components in the mixture.
      integer, intent(in) :: np
      !! Number of main phases.
      real(pr), intent(in out) :: X(:)
      !! Vector of variables.
      real(pr), intent(in out) :: dXdS(:)
      !! Sensitivity of the variables wrt the specification.
      integer, intent(in out) :: ns
      !! Number of the specified variable.
      real(pr), intent(in out) :: dS
      !! Step size of the specification for the next point.
      real(pr), intent(in out) :: S
      !! Specification value.

      integer :: i, lb, ub

      do i=1,np
         lb = (i-1)*nc + 1
         ub = i*nc

<<<<<<< HEAD
         do while(maxval(abs(X(lb:ub))) < 0.05)
            X = X + dXdS * dS
=======
         do while(maxval(abs(X(lb:ub))) < 0.3)
>>>>>>> ef77e868
            if (nc == 2) then
               dS=0
               exit
            end if
            X = X + dXdS * dS
         end do

      end do
   end subroutine detect_critical

   subroutine get_values_from_X(X, np, z0, zi, beta_w, x_l, w, betas, P, alpha)
      !! # get_values_from_X
      !! Extract the values of the variables from the vector X.
      !!
      real(pr), intent(in) :: X(:) !! Vector of variables.
      integer, intent(in) :: np !! Number of main phases.
      real(pr), intent(in) :: z0(:) !! Initial mixture composition.
      real(pr), intent(in) :: zi(:) !! Second mixture composition.
      real(pr), intent(in) :: beta_w !! Reference phase beta.
      real(pr), intent(out) :: x_l(np, size(z0)) !! Mole fractions of the main phases.
      real(pr), intent(out) :: w(size(z0)) !! Mole fractions of the incipient phase.
      real(pr), intent(out) :: betas(np) !! Fractions of the main phases.
      real(pr), intent(out) :: P !! Pressure [bar].
      real(pr), intent(out) :: alpha !! \(alpha\).

      real(pr) :: z(size(z0))
      real(pr) :: K(np, size(z0))

      integer :: nc !! Number of components.
      integer :: i !! Loop index.
      integer :: l !! Phase index.
      integer :: lb !! Lower bound of each phase.
      integer :: ub !! Upper bound of each phase.

      nc = size(z0)

      ! ========================================================================
      ! Extract variables from the vector X
      ! ------------------------------------------------------------------------
      alpha = X(np*nc + np + 2)
      call get_z(alpha, z0, zi, z)
      P = exp(X(np*nc + np + 1))
<<<<<<< HEAD

=======
>>>>>>> ef77e868
      do l=1,np
         lb = (l-1)*nc + 1
         ub = l*nc
         K(l, :) = exp(X(lb:ub))
      end do
      betas = X(np*nc + 1:np*nc + np)


      w = z/matmul(betas, K) + beta_w

      do l=1,np
         x_l(l, :) = K(l, :) * w
      end do
   end subroutine get_values_from_X

   subroutine write_envelope_PX_MP(env, unit)
      class(PXEnvelMP), intent(in) :: env
      integer, intent(in) :: unit

      integer :: i, j
      integer :: np, nc
      real(pr) :: P, T, alpha
      real(pr), allocatable :: betas(:)
      real(pr), allocatable :: w(:)
      real(pr), allocatable :: x_l(:, :)

      np = size(env%points)
      nc = size(env%points(1)%w)

      do i=1,np
         alpha = env%alpha(i)
         P = env%points(i)%P
         T = env%points(i)%T
         betas = env%points(i)%betas
         w = env%points(i)%w
         x_l = env%points(i)%x_l
         write(unit, "(*(E15.5,2x))") alpha, P, T, betas, w, (x_l(j, :), j=1, size(x_l,dim=1))
      end do
   end subroutine write_envelope_PX_MP
end module yaeos__equilibria_boundaries_phase_envelopes_mp_px<|MERGE_RESOLUTION|>--- conflicted
+++ resolved
@@ -593,12 +593,7 @@
          lb = (i-1)*nc + 1
          ub = i*nc
 
-<<<<<<< HEAD
-         do while(maxval(abs(X(lb:ub))) < 0.05)
-            X = X + dXdS * dS
-=======
          do while(maxval(abs(X(lb:ub))) < 0.3)
->>>>>>> ef77e868
             if (nc == 2) then
                dS=0
                exit
@@ -641,10 +636,6 @@
       alpha = X(np*nc + np + 2)
       call get_z(alpha, z0, zi, z)
       P = exp(X(np*nc + np + 1))
-<<<<<<< HEAD
-
-=======
->>>>>>> ef77e868
       do l=1,np
          lb = (l-1)*nc + 1
          ub = l*nc
