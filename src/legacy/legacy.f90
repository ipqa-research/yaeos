module legacy_ar_models
   !! Legacy Thermodynamic routines
   !! Module for a cubic eos system, made with the intention to keep
   !! compatiblity with legacy codes but with a better structure.
   !! this should be later adapted into a simple oop system where an eos object
   !! stores the relevant parameters (or some functional oriented approach)
   use yaeos_constants, only: pr, R
   use ar_interface, only: ar_fun, vinit
   implicit none

   ! Model settings
   integer :: thermo_model !! Which thermodynamic model to use
   integer :: tdep         !! Temperature dependance of kij
   integer :: mixing_rule  !! What mixing rule to use
   integer :: nc           !! Number of components

   ! Mole fractions
   real(pr), allocatable :: z(:) !! Mole fractions vector

   ! ==========================================================================
   !  Cubic EoS Possible parameters
   ! --------------------------------------------------------------------------
   ! Critical constants
<<<<<<< HEAD

=======
>>>>>>> 9e8573f0
   real(pr), allocatable :: tc(:) !! Critical temperature [K]
   real(pr), allocatable :: pc(:) !! Critical pressure [bar]
   real(pr), allocatable :: dc(:) !! Critical density [mol/L]
   real(pr), allocatable :: w(:)  !! Acentric factor

   ! Model parameters
   real(pr), allocatable :: ac(:)   !! Critical attractive parameter [bar (L/mol)^2]
   real(pr), allocatable :: b(:)    !! repulsive parameter [L]
   real(pr), allocatable :: del1(:) !! $$\delta_1$$ parameter
   real(pr), allocatable :: k(:)    !! Attractive parameter constant

   ! Classic VdW mixing rules parameters
   real(pr), allocatable :: kij(:, :) !! Attractive BIP
   real(pr), allocatable :: lij(:, :) !! Repulsive BIP
   real(pr), allocatable :: bij(:, :)

   ! T dependant mixing rule parameters
   real(pr), allocatable :: kij0(:, :), kinf(:, :), tstar(:, :)
   ! ==========================================================================

contains
   ! ==========================================================================
   !  Initializer routines
   ! --------------------------------------------------------------------------
   subroutine setup(n, nmodel, ntdep, ncomb)
      !! Setup the basics variables that describe the model.
      ! TODO: With a more integrated legacy code maybe this can be
      !       avoided or at least better set up
      integer, intent(in) :: n !! Number of components
      integer, intent(in) :: nmodel !! Number of model
      integer, intent(in) :: ntdep !! Kij dependant of temperature
      integer, intent(in) :: ncomb !! Combining rule

      thermo_model = nmodel
      tdep = ntdep
      mixing_rule = ncomb
      nc = n
      
      if (allocated(tc)) deallocate(tc)
      if (allocated(pc)) deallocate(pc)
      if (allocated(dc)) deallocate(dc)
      if (allocated(w)) deallocate(w)
      if (allocated(ac)) deallocate(ac)
      if (allocated(b)) deallocate(b)
      if (allocated(del1)) deallocate(del1)
      if (allocated(k)) deallocate(k)
      if (allocated(kij)) deallocate(kij)
      if (allocated(lij)) deallocate(lij)
      if (allocated(kinf)) deallocate(kinf)
      if (allocated(tstar)) deallocate(tstar)
      if (allocated(bij)) deallocate(bij)

      allocate(tc(n))
      allocate(pc(n))
      allocate(dc(n))
      allocate(w(n))
      allocate(ac(n))
      allocate(b(n))
      allocate(del1(n))
      allocate(k(n))
      allocate(kij(n, n))
      allocate(lij(n, n))
      allocate(kinf(n, n))
      allocate(tstar(n, n))
      allocate(bij(n, n))
   end subroutine setup

   subroutine PR78_factory(moles_in, ac_in, b_in, tc_in, pc_in, w_in, k_in)
        !! PengRobinson 78 factory
        !!
        !! Takes either the critical parameters or the fitted model parameters
        !! and gets ones in base of the others
        real(pr), intent(in) :: moles_in(nc)
        real(pr), optional, intent(in) :: ac_in(nc)
        real(pr), optional, intent(in) :: b_in(nc)
        real(pr), optional, intent(in) :: tc_in(nc)
        real(pr), optional, intent(in) :: pc_in(nc)
        real(pr), optional, intent(in) :: w_in(nc)
        real(pr), optional, intent(in) :: k_in(nc)

        integer :: i

        logical :: params_spec, critical_spec
        real(pr) :: zc(nc), oma(nc), omb(nc)
        real(pr) :: vceos(nc), al, be, ga(nc)
        real(pr) :: RTc(nc)

        ar_fun => ar_srkpr
        vinit => cubic_v0

        del1 = 1 + sqrt(2.0_pr)
        z = moles_in

        params_spec = (present(ac_in) .and. present(b_in) .and. present(k_in))
        critical_spec = (present(tc_in) .and. present(pc_in) .and. present(w_in))

        if (params_spec) then
            ac = ac_in
            b = b_in
            k = k_in

            call get_Zc_OMa_OMb(del1, zc, oma, omb)
            Tc = OMb * ac / (OMa * R* b)
            RTc = R * Tc
            Pc = OMb * RTc / b
            Vceos = Zc * RTc / Pc
            al = -0.26992
            be = 1.54226
            ga = 0.37464 - k
            w = 0.5 * (-be + sqrt(be**2 - 4 * al * ga)) / al
        else if (critical_spec) then
            tc = tc_in
            pc = pc_in
            w = w_in
            RTc = R*Tc

            call get_Zc_OMa_OMb(del1, Zc, OMa, OMb)

            ac = OMa * RTc**2 / Pc
            b = OMb * RTc / Pc
            Vceos = Zc * RTc / Pc
            ! k (or m) constant to calculate attractive parameter depending on temperature
            do i=1,nc
               if (w(i) <= 0.491) then
                  ! m from PR
                  k(i) = 0.37464 + 1.54226 * w(i) - 0.26992 * w(i)**2
               else
                  ! PR78
                  k(i) = 0.379642 + 1.48503 * w(i) - 0.164423 * w(i)**2 + 0.016666 * w(i)**3
               end if
            end do
        end if
   end subroutine

   subroutine PR76_factory(moles_in, ac_in, b_in, tc_in, pc_in, w_in, k_in)
      !! PengRobinson 76 factory
      !!
      !! Takes either the critical parameters or the fitted model parameters
      !! and gets ones in base of the others
      real(pr), intent(in) :: moles_in(nc)
      real(pr), optional, intent(in) :: ac_in(nc)
      real(pr), optional, intent(in) :: b_in(nc)
      real(pr), optional, intent(in) :: tc_in(nc)
      real(pr), optional, intent(in) :: pc_in(nc)
      real(pr), optional, intent(in) :: w_in(nc)
      real(pr), optional, intent(in) :: k_in(nc)

      integer :: i

      logical :: params_spec, critical_spec
      real(pr) :: zc(nc), oma(nc), omb(nc)
      real(pr) :: vceos(nc), al, be, ga(nc)
      real(pr) :: RTc(nc)

      ar_fun => ar_srkpr
      vinit => cubic_v0

      del1 = 1 + sqrt(2.0_pr)
      z = moles_in

      params_spec = (present(ac_in) .and. present(b_in) .and. present(k_in))
      critical_spec = (present(tc_in) .and. present(pc_in) .and. present(w_in))

      if (params_spec) then
         ac = ac_in
         b = b_in
         k = k_in

         call get_Zc_OMa_OMb(del1, zc, oma, omb)
         Tc = OMb * ac / (OMa * R* b)
         RTc = R * Tc
         Pc = OMb * RTc / b
         Vceos = Zc * RTc / Pc
         al = -0.26992
         be = 1.54226
         ga = 0.37464 - k
         w = 0.5 * (-be + sqrt(be**2 - 4 * al * ga)) / al
      else if (critical_spec) then
         tc = tc_in
         pc = pc_in
         w = w_in
         RTc = R*Tc

         call get_Zc_OMa_OMb(del1, Zc, OMa, OMb)

         ac = OMa * RTc**2 / Pc
         b = OMb * RTc / Pc
         Vceos = Zc * RTc / Pc
         ! k (or m) constant to calculate attractive parameter depending on temperature
         do i=1,nc
            k(i) = 0.37464 + 1.54226 * w(i) - 0.26992 * w(i)**2
         end do
      end if
      ! ac = 0.45723553_pr * R**2 * tc**2 / pc
      ! b = 0.07779607_pr * R * tc/pc
      ! k = 0.37464_pr + 1.54226_pr * w - 0.26993_pr * w**2
   end subroutine

   subroutine SRK_factory(moles_in, ac_in, b_in, tc_in, pc_in, w_in, k_in)
        !! SoaveRedlichKwong factory
        !!
        !! Takes either the critical parameters or the fitted model parameters
        !! and gets ones in base of the others
        real(pr), intent(in) :: moles_in(nc)
        real(pr), optional, intent(in) :: ac_in(nc)
        real(pr), optional, intent(in) :: b_in(nc)
        real(pr), optional, intent(in) :: tc_in(nc)
        real(pr), optional, intent(in) :: pc_in(nc)
        real(pr), optional, intent(in) :: w_in(nc)
        real(pr), optional, intent(in) :: k_in(nc)

        logical :: params_spec, critical_spec
        real(pr) :: zc(nc), oma(nc), omb(nc)
        real(pr) :: vceos(nc), al, be, ga(nc)
        real(pr) :: RTc(nc)

        integer :: i, j

        ar_fun => ar_srkpr
        vinit => cubic_v0

        del1 = 1
        z = moles_in

        params_spec = (present(ac_in) .and. present(b_in) .and. present(k_in))
        critical_spec = (present(tc_in) .and. present(pc_in) .and. present(w_in))

        if (params_spec) then
            ac = ac_in
            b = b_in
            k = k_in

            call get_Zc_OMa_OMb(del1, zc, oma, omb)
            Tc = OMb * ac / (OMa * R* b)
            RTc = R * Tc
            Pc = OMb * RTc / b
            Vceos = Zc * RTc / Pc
            dc = 1/vceos
            al = -0.26992
            be = 1.54226
            ga = 0.37464 - k
            w = 0.5 * (-be + sqrt(be**2 - 4 * al * ga)) / al
        else if (critical_spec) then
            tc = tc_in
            pc = pc_in
            w = w_in
            RTc = R * Tc

            call get_Zc_OMa_OMb(del1, Zc, OMa, OMb)

            ac = OMa * RTc**2 / Pc
            b = OMb * RTc / Pc
            Vceos = Zc * RTc / Pc

            k = 0.48 + 1.574 * w - 0.175 * w**2
        end if
   end subroutine

   subroutine get_Zc_OMa_OMb(del1, Zc, OMa, OMb)
      !! Calculate Zc, OMa and OMb from the delta_1 parameter.
      real(pr), intent(in)  :: del1(:) !! delta_1 parameter
      real(pr), intent(out) :: Zc(:)   !! Critical compressibility factor
      real(pr), intent(out) :: OMa(:)  !! OMa
      real(pr), intent(out) :: OMb(:)  !! OMb

      real(pr) :: d1(size(del1)), y(size(del1))

      d1 = (1._pr + del1**2._pr)/(1._pr + del1)
      y = 1._pr + (2._pr*(1._pr + del1))**(1.0_pr/3._pr) + (4._pr/(1._pr + del1))**(1.0_pr/3)
      OMa = (3._pr*y*y + 3._pr*y*d1 + d1**2._pr + d1 - 1.0_pr)/(3._pr*y + d1 - 1.0_pr)**2._pr
      OMb = 1._pr/(3._pr*y + d1 - 1.0_pr)
      Zc = y/(3._pr*y + d1 - 1.0_pr)
   end subroutine get_Zc_OMa_OMb
   ! ==========================================================================

   ! ==========================================================================
   !  Ar Functions
   ! --------------------------------------------------------------------------
   subroutine ar_srkpr(z, V, T, Ar, ArV, ArTV, ArV2, Arn, ArVn, ArTn, Arn2)
      !! Wrapper subroutine to the SRK/PR Residula Helmholtz function to
      !! use the general interface
      real(pr), intent(in) :: z(:) !! Number of moles
      real(pr), intent(in) :: v !! Volume [L]
      real(pr), intent(in) :: t !! Temperature [K]

      real(pr), intent(out) :: ar !! Residual Helmholtz
      real(pr), intent(out) :: arv !! dAr/dV
      real(pr), intent(out) :: artv !! dAr2/dTV
      real(pr), intent(out) :: arv2 !! dAr2/dV2
      real(pr), intent(out) :: Arn(size(z)) !! dAr/dn
      real(pr), intent(out) :: ArVn(size(z)) !! dAr2/dVn
      real(pr), intent(out) :: ArTn(size(z)) !! dAr2/dTn
      real(pr), intent(out) :: Arn2(size(z), size(z)) !! dAr2/dn2

      integer :: nd !! Compositional derivatives
      integer :: nt !! Temperature derivatives

      nd = 2
      nt = 1
      call HelmSRKPR(size(z), nd, nt, z, V, T, Ar, ArV, ArTV, ArV2, Arn, ArVn, ArTn, Arn2)
   end subroutine
   
   subroutine ar_rkpr(z, V, T, Ar, ArV, ArTV, ArV2, Arn, ArVn, ArTn, Arn2)
      real(pr), intent(in) :: z(:) !! Number of moles
      real(pr), intent(in) :: v !! Volume [L]
      real(pr), intent(in) :: t !! Temperature [K]

      real(pr), intent(out) :: ar !! Residual Helmholtz
      real(pr), intent(out) :: arv !! dAr/dV
      real(pr), intent(out) :: artv !! dAr2/dTV
      real(pr), intent(out) :: arv2 !! dAr2/dV2
      real(pr), intent(out) :: Arn(size(z)) !! dAr/dn
      real(pr), intent(out) :: ArVn(size(z)) !! dAr2/dVn
      real(pr), intent(out) :: ArTn(size(z)) !! dAr2/dTn
      real(pr), intent(out) :: Arn2(size(z), size(z)) !! dAr2/dn2
      
      integer :: nd !! Compositional derivatives
      integer :: nt !! Temperature derivatives

      nd = 2
      nt = 1
      call HelmRKPR(size(z), nd, nt, z, V, T, Ar, ArV, ArTV, ArV2, Arn, ArVn, ArTn, Arn2)
   end subroutine
   
   subroutine HelmSRKPR(nc, ND, NT, rn, V, T, Ar, ArV, ArTV, ArV2, Arn, ArVn, ArTn, Arn2)
      integer, intent(in) :: nc !! Number of components
      integer, intent(in) :: nd !! Compositional derivatives
      integer, intent(in) :: nt !! Temperature derivatives
      real(pr), intent(in) :: v !! Volume [L]
      real(pr), intent(in) :: t !! Temperature [K]
      real(pr), intent(in) :: rn(nc) !! Number of moles

      real(pr), intent(out) :: ar !! Residual Helmholtz
      real(pr), intent(out) :: arv !! dAr/dV
      real(pr), intent(out) :: artv !! dAr2/dTV
      real(pr), intent(out) :: arv2 !! dAr2/dV2
      real(pr), intent(out) :: Arn(nc) !! dAr/dn
      real(pr), intent(out) :: ArVn(nc) !! dAr2/dVn
      real(pr), intent(out) :: ArTn(nc) !! dAr2/dTn
      real(pr), intent(out) :: Arn2(nc, nc) !! dAr2/dn2

      real(pr) :: ArT, ArTT

      real(pr) :: Bmix, dBi(nc), dBij(nc, nc)
      real(pr) :: D, dDi(nc), dDij(nc, nc), dDiT(nc), dDdT, dDdT2

      real(pr) :: totn, d1, d2

      real(pr) :: f, g, fv, fB, gv, fv2, gv2, AUX, FFB, FFBV, FFBB


      integer :: i, j

      real(pr) :: b_v, a


      TOTN = sum(rn)
      D1 = del1(1)
      D2 = (1._pr - D1)/(1._pr + D1)

      if (mixing_rule .lt. 2) then
         call Bnder(nc, rn, Bmix, dBi, dBij)
         call DandTnder(NT, nc, T, rn, D, dDi, dDiT, dDij, dDdT, dDdT2)
      end if

      ! The f's and g's used here are for Ar, not F (reduced Ar)
      ! This requires to multiply by R all g, f and its derivatives as defined by Mollerup
      f = log((V + D1*Bmix)/(V + D2*Bmix))/Bmix/(D1 - D2)
      g = R*log(1 - Bmix/V)
      fv = -1/((V + D1*Bmix)*(V + D2*Bmix))
      fB = -(f + V*fv)/Bmix
      gv = R*Bmix/(V*(V - Bmix))
      fv2 = (-1/(V + D1*Bmix)**2 + 1/(V + D2*Bmix)**2)/Bmix/(D1 - D2)
      gv2 = R*(1/V**2 - 1/(V - Bmix)**2)

      ! Reduced Helmholtz Energy and derivatives
      Ar = -TOTN*g*T - D*f
      ArV = -TOTN*gv*T - D*fv
      ArV2 = -TOTN*gv2*T - D*fv2

      AUX = R*T/(V - Bmix)
      FFB = TOTN*AUX - D*fB
      FFBV = -TOTN*AUX/(V - Bmix) + D*(2*fv + V*fv2)/Bmix
      FFBB = TOTN*AUX/(V - Bmix) - D*(2*f + 4*V*fv + V**2*fv2)/Bmix**2

      do i = 1, nc
         Arn(i) = -g*T + FFB*dBi(i) - f*dDi(i)
         ArVn(i) = -gv*T + FFBV*dBi(i) - fv*dDi(i)
         if (ND .eq. 2) then
            do j = 1, i
               Arn2(i, j) = AUX*(dBi(i) + dBi(j)) - fB*(dBi(i)*dDi(j) + dBi(j)*dDi(i)) &
                            + FFB*dBij(i, j) + FFBB*dBi(i)*dBi(j) - f*dDij(i, j)
               Arn2(j, i) = Arn2(i, j)
            end do
         end if
      end do

      ! TEMPERATURE DERIVATIVES
      if (NT .eq. 1) then
         ArT = -TOTN*g - dDdT*f
         ArTV = -TOTN*gv - dDdT*fV
         ArTT = -dDdT2*f
         do i = 1, nc
            ArTn(i) = -g + (TOTN*AUX/T - dDdT*fB)*dBi(i) - f*dDiT(i)
         end do
      end if
   end subroutine HelmSRKPR

   subroutine HelmRKPR(nco, NDE, NTD, rn, V, T, Ar, ArV, ArTV, ArV2, Arn, ArVn, ArTn, Arn2)
      !! Calculate the reduced residual Helmholtz Energy and it's derivatives with the RKPR EOS
      integer, intent(in) :: nco
      integer, intent(in) :: NDE
      integer, intent(in) :: NTD
      real(pr), intent(in) :: rn(nco)
      real(pr), intent(in) :: V
      real(pr), intent(in) :: T

      real(pr), intent(out) :: Ar, ArV, ArTV, ArV2
      real(pr), intent(out) :: Arn(nco), ArVn(nco), ArTn(nco), Arn2(nco, nco)

      real(pr) :: totn
      real(pr) :: Bmix, dBi(nco), dBij(nco, nco), dD1i(nco), dD1ij(nco, nco)
      real(pr) :: D, dDi(nco), dDij(nco, nco), dDiT(nco), dDdT, dDdT2
      real(pr) :: D1, D2

      ! Auxiliar functions for Ar
      real(pr) :: f, g, fv, fB, gv, fv2, gv2, AUX, FFB, FFBV, FFBB
      ! Extra auxiliar functions for RKPR
      real(pr) :: auxD2, fD1, fBD1, fVD1, fD1D1

      real(pr) :: ArT, ArTT

      integer :: i, j

      nc = nco
      TOTN = sum(rn)

      call DELTAnder(nc, rn, D1, dD1i, dD1ij)

      D2 = (1 - D1)/(1 + D1)

      if (mixing_rule .lt. 2) then
         call Bnder(nc, rn, Bmix, dBi, dBij)
         call DandTnder(NTD, nc, T, rn, D, dDi, dDiT, dDij, dDdT, dDdT2)
      else
         ! call Bcubicnder(nc,rn,Bmix,dBi,dBij)
         ! call DCubicandTnder(NTD,nc,T,rn,D,dDi,dDiT,dDij,dDdT,dDdT2)
      end if

      !  The f's and g's used here are for Ar, not F (reduced Ar)
      !  This requires to multiply by R all g, f and its derivatives as defined by Mollerup
      f = log((V + D1*Bmix)/(V + D2*Bmix))/Bmix/(D1 - D2)
      g = R * log(1 - Bmix/V)
      fv = -1/((V + D1*Bmix)*(V + D2*Bmix))
      fB = -(f + V*fv)/Bmix
      gv = R*Bmix/(V*(V - Bmix))
      fv2 = (-1/(V + D1*Bmix)**2 + 1/(V + D2*Bmix)**2)/Bmix/(D1 - D2)
      gv2 = R*(1/V**2 - 1/(V - Bmix)**2)

      ! DERIVATIVES OF f WITH RESPECT TO DELTA1
      auxD2 = (1 + 2/(1 + D1)**2)
      fD1 = (1/(V + D1*Bmix) + 2/(V + D2*Bmix)/(1 + D1)**2) - f*auxD2
      fD1 = fD1/(D1 - D2)
      fBD1 = -(fB*auxD2 + D1/(V + D1*Bmix)**2 + 2*D2/(V + D2*Bmix)**2/(1 + D1)**2)
      fBD1 = fBD1/(D1 - D2)
      fVD1 = -(fV*auxD2 + 1/(V + D1*Bmix)**2 + 2/(V + D2*Bmix)**2/(1 + D1)**2)/(D1 - D2)
      fD1D1 = 4*(f - 1/(V + D2*Bmix))/(1 + D1)**3 + Bmix*(-1/(V + D1*Bmix)**2 &
                                                          + 4/(V + D2*Bmix)**2/(1 + D1)**4) - 2*fD1*(1 + 2/(1 + D1)**2)
      fD1D1 = fD1D1/(D1 - D2)

      ! Reduced Helmholtz Energy and derivatives
      Ar = -TOTN*g*T - D*f
      ArV = -TOTN*gv*T - D*fv
      ArV2 = -TOTN*gv2*T - D*fv2

      AUX = R*T/(V - Bmix)
      FFB = TOTN*AUX - D*fB
      FFBV = -TOTN*AUX/(V - Bmix) + D*(2*fv + V*fv2)/Bmix
      FFBB = TOTN*AUX/(V - Bmix) - D*(2*f + 4*V*fv + V**2*fv2)/Bmix**2

      do i = 1, nc
         Arn(i) = -g*T + FFB*dBi(i) - f*dDi(i) - D*fD1*dD1i(i)
         ArVn(i) = -gv*T + FFBV*dBi(i) - fv*dDi(i) - D*fVD1*dD1i(i)
         if (NDE .eq. 2) then
            do j = 1, i
               Arn2(i, j) = AUX*(dBi(i) + dBi(j)) - fB*(dBi(i)*dDi(j) + dBi(j)*dDi(i)) &
                            + FFB*dBij(i, j) + FFBB*dBi(i)*dBi(j) - f*dDij(i, j)
               Arn2(i, j) = Arn2(i, j) - D*fBD1*(dBi(i)*dD1i(j) + dBi(j)*dD1i(i)) &
                            - fD1*(dDi(i)*dD1i(j) + dDi(j)*dD1i(i)) &
                            - D*fD1*dD1ij(i, j) - D*fD1D1*dD1i(i)*dD1i(j)
               Arn2(j, i) = Arn2(i, j)
            end do
         end if
      end do

      ! TEMPERATURE DERIVATIVES
      if (NTD .eq. 1) then
         ArT = -TOTN*g - dDdT*f
         ArTV = -TOTN*gv - dDdT*fV
         ArTT = -dDdT2*f
         do i = 1, nc
            ArTn(i) = -g + (TOTN*AUX/T - dDdT*fB)*dBi(i) - f*dDiT(i) - dDdT*fD1*dD1i(i)
         end do
      end if
   end subroutine HelmRKPR

   subroutine ArVnder(nc, NDER, NTEMP, z, V, T, Ar, ArV, ArTV, ArV2, Arn, ArVn, ArTn, Arn2)
      integer, intent(in) :: nc
      integer, intent(in) :: nder ! Get compositional derivatives
      integer, intent(in) :: ntemp ! Get temperature derivatives
      real(pr), intent(in) :: z(nc)
      real(pr), intent(in) :: V
      real(pr), intent(in) :: T
      real(pr), intent(out) :: ar, arv, artv, arv2
      real(pr), dimension(size(z)), intent(out) :: Arn, ArVn, ArTn
      real(pr), intent(out) :: Arn2(size(z),size(z))

      vinit => cubic_v0

      call ar_fun(z, v, t, Ar, ArV, ArTV, ArV2, Arn, ArVn, ArTn, Arn2)
   end subroutine ArVnder
   ! ==========================================================================

   ! ==========================================================================
   !  Attractive parameter routines
   ! --------------------------------------------------------------------------
   subroutine aTder(ac, Tc, k, T, a, dadT, dadT2)
      ! Given ac,Tc and the k parameter of the RKPR correlation, as well as the actual T,
      ! this subroutine calculates a(T) and its first and second derivatives with T.
      real(pr), intent(in) :: ac
      real(pr), intent(in) :: Tc
      real(pr), intent(in) :: k
      real(pr), intent(in) :: T
      real(pr), intent(out) :: a
      real(pr), intent(out) :: dadT
      real(pr), intent(out) :: dadT2

      real(pr) :: Tr

      Tr = T/Tc

      if (thermo_model .le. 3) then
         a = ac*(1 + k*(1 - sqrt(Tr)))**2
         dadT = ac*k*(k - (k + 1)/sqrt(Tr))/Tc
         dadT2 = ac*k*(k + 1)/(2*Tc**2*Tr**1.5D0)
      else if (thermo_model == 4) then
         a = ac*(3/(2 + Tr))**k
         dadT = -k*a/Tc/(2 + Tr)
         dadT2 = -(k + 1)*dadT/Tc/(2 + Tr)
      end if
   end subroutine aTder

   subroutine aijTder(NTD, nc, T, aij, daijdT, daijdT2)
      integer, intent(in) :: ntd
      integer, intent(in) :: nc
      real(pr), intent(in) :: T
      real(pr), intent(out) :: aij(nc, nc), daijdT(nc, nc), daijdT2(nc, nc)

      real(pr) :: ai(nc), daidT(nc), daidT2(nc)

      real(pr) :: aux(nc, nc), ratK(nc, nc)
      integer :: i, j

      if (tdep .ge. 1) then
         Kij = 0.0D0
         do i = 1, nc
            Kij(:i - 1, i) = Kinf(:i - 1, i) + Kij0(:i - 1, i)*exp(-T/Tstar(:i - 1, i))
         end do
      end if

      do i = 1, nc
         call aTder(ac(i), Tc(i), k(i), T, ai(i), daidT(i), daidT2(i))
         aij(i, i) = ai(i)
         daijdT(i, i) = daidT(i)
         daijdT2(i, i) = daidT2(i)
         if (i .gt. 1) then
            do j = 1, i - 1
               aij(j, i) = sqrt(ai(i)*ai(j))*(1 - Kij(j, i))
               aij(i, j) = aij(j, i)
               if (NTD .eq. 1) then
                  daijdT(j, i) = (1 - Kij(j, i))*(sqrt(ai(i)/ai(j))*daidT(j) &
                                  + sqrt(ai(j)/ai(i))*daidT(i))/2
                  daijdT2(j, i) = (1 - Kij(j, i))*(daidT(j)*daidT(i)/sqrt(ai(i)*ai(j)) &
                                 + sqrt(ai(i)/ai(j))*(daidT2(j) - daidT(j)**2/(2*ai(j))) &
                                 + sqrt(ai(j)/ai(i))*(daidT2(i) - daidT(i)**2/(2*ai(i))))/2
                  daijdT(i, j) = daijdT(j, i)
                  daijdT2(i, j) = daijdT2(j, i)
               end if
            end do
         end if
      end do
   end subroutine aijTder

   subroutine DandTnder(NTD, nc, T, rn, D, dDi, dDiT, dDij, dDdT, dDdT2)
      integer, intent(in) :: ntd
      integer, intent(in) :: nc

      real(pr), intent(in) :: T
      real(pr), intent(in) :: rn(nc)
      real(pr), intent(out) :: D
      real(pr), intent(out) :: dDiT(nc)
      real(pr), intent(out) :: dDdT
      real(pr), intent(out) :: dDdT2
      real(pr), intent(out) :: dDi(nc)
      real(pr), intent(out) :: dDij(nc, nc)

      real(pr) :: aij(nc, nc), daijdT(nc, nc), daijdT2(nc, nc)
      real(pr) :: aux, aux2

      integer :: i, j

      call aijTder(NTD, nc, T, aij, daijdT, daijdT2)

      D = 0
      dDdT = 0
      dDdT2 = 0
      do i = 1, nc
         aux = 0
         aux2 = 0
         dDi(i) = 0
         dDiT(i) = 0

         do j = 1, nc
            dDi(i) = dDi(i) + 2*rn(j)*aij(i, j)
            if (NTD .eq. 1) then
               dDiT(i) = dDiT(i) + 2*rn(j)*daijdT(i, j)
               aux2 = aux2 + rn(j)*daijdT2(i, j)
            end if

            dDij(i, j) = 2*aij(i, j)
            aux = aux + rn(j)*aij(i, j)
         end do

         D = D + rn(i)*aux
         if (NTD .eq. 1) then
            dDdT = dDdT + rn(i)*dDiT(i)/2
            dDdT2 = dDdT2 + rn(i)*aux2
         end if
      end do
   end subroutine DandTnder
   ! ==========================================================================

   subroutine DELTAnder(nc, rn, D1m, dD1i, dD1ij)
      integer, intent(in) :: nc
      real(pr), intent(in) :: rn(nc)
      real(pr), intent(out) ::  D1m, dD1i(nc), dD1ij(nc, nc)

      real(pr) :: totn

      integer :: i, j

      D1m = 0.0_pr
      do i = 1, nc
         D1m = D1m + rn(i) * del1(i)
      end do

      TOTN = sum(rn)
      D1m = D1m/totn

      do i = 1, nc
         dD1i(i) = (del1(i) - D1m)/totn
         do j = 1, nc
            dD1ij(i, j) = (2.0_pr*D1m - del1(i) - del1(j))/totn**2
         end do
      end do
   end subroutine DELTAnder

   ! ==========================================================================
   !  Repulsive parameter routines
   ! --------------------------------------------------------------------------
   subroutine Bnder(nc, rn, Bmix, dBi, dBij)
      integer, intent(in) :: nc
      real(pr), intent(in) :: rn(nc)
      real(pr), intent(out) ::  Bmix, dBi(nc), dBij(nc, nc)

      real(pr) :: totn, aux(nc)

      integer :: i, j

      TOTN = sum(rn)
      Bmix = 0.0_pr
      aux = 0.0_pr

      do i = 1, nc
         do j = 1, nc
            bij(i, j) = (b(i) + b(j)) * 0.5_pr * (1.0_pr - lij(i, j))
            aux(i) = aux(i) + rn(j)*bij(i, j)
         end do
         Bmix = Bmix + rn(i)*aux(i)
      end do

      Bmix = Bmix/totn

      do i = 1, nc
         dBi(i) = (2*aux(i) - Bmix)/totn
         do j = 1, i
            dBij(i, j) = (2*bij(i, j) - dBi(i) - dBi(j))/totn
            dBij(j, i) = dBij(i, j)
         end do
      end do
   end subroutine Bnder
   ! ==========================================================================

   ! ==========================================================================
   !  Properties
   ! --------------------------------------------------------------------------
   function cubic_v0(z, p, t)
      real(pr) :: z(:)
      real(pr) :: p
      real(pr) :: t
      real(pr) :: cubic_v0

      real(pr) :: dbi(nc), dbij(nc,nc)
      call bnder(nc, z, cubic_v0, dBi, dBij)
   end function
end module
module legacy_thermo_properties
   use yaeos_constants, only: R, pr
   use legacy_ar_models, only: ArVnder, vinit
   implicit none
contains
   
   subroutine TERMO(nc, MTYP, INDIC, T, P, rn, V, PHILOG, DLPHIP, DLPHIT, FUGN)
      !  MTYP      TYPE OF ROOT DESIRED (-1 vapor, 1 liquid, 0 lower Gibbs energy phase)
      !  rn        mixture mole numbers                        (input)
      !  t         temperature (k)                             (input)x, y
      !  p         pressure    (bar)                          (input)
      !  v         volume      (L)                            (output)
      !  PHILOG    vector of ln(phi(i)*P)                     (output)   INDIC < 5
      !  DLPHIT    t-derivative of ln(phi(i)) (const P, n)    (output)   INDIC = 2 or 4
      !  DLPHIP    P-derivative of ln(phi(i)) (const T, n)    (output)   INDIC < 5
      !  FUGN      comp-derivative of ln(phi(i)) (const t & P)(output)   INDIC > 2
      !  -------------------------------------------------------------------------
      integer, intent(in) :: nc !! Number of components
      integer, intent(in) :: indic !! Desired element, this should be setted with optionals
      integer, intent(in) :: mtyp !! Type of root desired (-1 vapor, 1 liquid, 0 lower Gr)
      real(pr), intent(in) :: t !! Temperature [K]
      real(pr), intent(in) :: p !! Pressure [bar]
      real(pr), intent(in) :: rn(nc) !! Mixture mole numbers

      real(pr), intent(out) :: v !! Volume [L]
      real(pr), intent(out) :: PHILOG(nc) !! ln(phi*p) vector
      real(pr), optional, intent(out) :: DLPHIT(nc) !! ln(phi) Temp derivative
      real(pr), optional, intent(out) :: DLPHIP(nc) !! ln(phi) Presssure derivative
      real(pr), optional, intent(out) :: FUGN(nc, nc) !! ln(phi) compositional derivative

      real(pr) :: ar, arv, artv, arv2
      real(pr) :: RT, Z, dpv, dpdt
      real(pr) :: Arn(nc)
      real(pr) :: ArVn(nc)
      real(pr) :: ArTn(nc)
      real(pr) :: Arn2(nc, nc)
      real(pr) :: DPDN(nc)
      real(pr) :: totn
      integer :: ntemp, igz, nder, i, k


      !  The output PHILOG is actually the vector ln(phi(i)*P)
      NTEMP = 0
      IGZ = 0
      NDER = 1
      if (INDIC .gt. 2) NDER = 2
      if (INDIC .eq. 2 .or. INDIC .eq. 4) NTEMP = 1
      TOTN = sum(rn)
      ! if (P .le. 0.0d0) MTYP = 1
      call VCALC(MTYP, NC, NTEMP, rn, T, P, V)
      RT = R*T
      Z = V/(TOTN*RT)        ! this is Z/P
      call ArVnder(nc, NDER, NTEMP, rn, V, T, Ar, ArV, ArTV, ArV2, Arn, ArVn, ArTn, Arn2)
      DPV = -ArV2 - RT*TOTN/V**2
      DPDT = -ArTV + TOTN*R/V

      do I = 1, NC
         PHILOG(I) = -log(Z) + Arn(I)/RT
         DPDN(I) = RT/V - ArVn(I)
         if (present(dlphip)) DLPHIP(I) = -DPDN(I)/DPV/RT - 1.D0/P
         if (NTEMP .ne. 0) then
            if (present(dlphit)) then
               DLPHIT(I) = (ArTn(I) - Arn(I)/T)/RT + DPDN(I)*DPDT/DPV/RT + 1.D0/T
            end if
         end if
      end do

      if (present(fugn)) then
         do I = 1, NC
            do K = I, NC
               FUGN(I, K) = 1.D0/TOTN + (Arn2(I, K) + DPDN(I)*DPDN(K)/DPV)/RT
               FUGN(K, I) = FUGN(I, K)
            end do
         end do
      end if
   end subroutine TERMO

   subroutine zTVTERMO(nc, INDIC, T, rn, V, P, DPV, PHILOG, DLPHIP, DLPHIT, FUGN)
      !! Calculation of lnphi*P and derivatives
      !!  rn        mixture mole numbers                       (input)
      !!  t         temperature (k)                            (input)
      !!  v         volume      (L)                            (input)
      !!  p         pressure    (bar)                          (output)
      !!  PHILOG    vector of ln(phi(i)*P)                     (output)  0 < INDIC < 5
      !!  DLPHIT    t-derivative of ln(phi(i)) (const P, n)    (output)  0 < INDIC = 2 or 4
      !!  DLPHIP    P-derivative of ln(phi(i)) (const T, n)    (output)  0 < INDIC < 5
      !!  FUGN      comp-derivative of ln(phi(i)) (const t & P)(output)  2 < INDIC
      !!  -------------------------------------------------------------------------
      implicit none

      integer, intent(in) :: nc, indic
      real(pr), intent(in) :: t, rn(nc), v

      real(pr), intent(out) :: p, dpv
      real(pr), intent(out) :: PHILOG(nc), DLPHIT(nc), DLPHIP(nc)
      real(pr), intent(out) :: FUGN(nc, nc)

      real(pr) :: Arn(nc), ArVn(nc), ArTn(nc), Arn2(nc, nc), DPDN(nc), totn
      real(pr) :: ar, arv, artv, arv2, RT, Z, dpdt

      integer :: ntemp, igz, nder, i, k

      NTEMP = 0
      IGZ = 0
      NDER = 1

      if (INDIC .gt. 2) NDER = 2
      if (INDIC .eq. 2 .or. INDIC .eq. 4) NTEMP = 1

      TOTN = sum(rn)

      RT = R*T
      Z = V/(TOTN*RT) ! this is Z/P

      call ArVnder(nc, NDER, NTEMP, rn, V, T, Ar, ArV, ArTV, ArV2, Arn, ArVn, ArTn, Arn2)
      P = TOTN*RT/V - ArV
      DPV = -ArV2 - RT*TOTN/V**2
      DPDT = -ArTV + TOTN*R/V

      if (INDIC > 0) then
         do I = 1, NC
            PHILOG(I) = -log(Z) + Arn(I)/RT
            DPDN(I) = RT/V - ArVn(I)
            DLPHIP(I) = -DPDN(I)/DPV/RT - 1.D0/P
            if (NTEMP .ne. 0) then
               DLPHIT(I) = (ArTn(I) - Arn(I)/T)/RT + DPDN(I)*DPDT/DPV/RT + 1.D0/T
            end if
         end do
      end if

      if (NDER .ge. 2) then
         do I = 1, NC
            do K = I, NC
               FUGN(I, K) = 1.D0/TOTN + (Arn2(I, K) + DPDN(I)*DPDN(K)/DPV)/RT
               FUGN(K, I) = FUGN(I, K)
            end do
         end do
      end if
   end subroutine zTVTERMO

   subroutine PUREFUG_CALC(nc, icomp, T, P, V, phi)
      !! Fugacity of a pure component
      integer, intent(in) :: nc
      integer, intent(in) :: icomp
      real(pr), intent(in) :: T, P, V
      real(pr), intent(out) :: phi

      real(pr) :: rn(nc), Ar, Arv, ArTV, ArV2, Arn(nc), ArVn(nc), ArTn(nc), Arn2(nc, nc)
      real(pr) :: RT, Z, philog
      rn = 0.0
      rn(icomp) = 1.0
      RT = R*T
      Z = P*V/RT
      call ArVnder(nc, 0, 0, rn, V, T, Ar, ArV, ArTV, ArV2, Arn, ArVn, ArTn, Arn2)
      PHILOG = -log(Z) + Arn(icomp)/RT
      phi = exp(PHILOG)
   end subroutine purefug_calc

   recursive subroutine VCALC(ITYP, nc, NTEMP, rn, T, P, V)
      !! ROUTINE FOR CALCULATION OF VOLUME, GIVEN PRESSURE
      integer, intent(in) :: ITYP !! TYPE OF ROOT DESIRED (-1 vapor, 1 liquid, 0 lower Gibbs energy phase)
      integer, intent(in) :: nc  !! NO. OF COMPONENTS
      integer, intent(in) :: ntemp !! 1 if T-derivatives are required
      real(pr), intent(in) ::  rn(nc) !! FEED MOELS
      real(pr), intent(in) :: T !! TEMPERATURE
      real(pr), intent(in) :: P !! PRESURE
      real(pr), intent(out) :: V !! VOLUME

      real(pr) ::  Ar, ArV, ArTV, ArV2, Arn(nc), ArVn(nc), ArTn(nc), Arn2(nc, nc)
      logical :: FIRST_RUN

      integer :: nder
      real(pr) :: totn
      real(pr) :: B, CPV, S3R
      real(pr) :: ZETMIN, ZETA, ZETMAX
      real(pr) :: del, pcalc, der, AT, AVAP, VVAP

      integer :: iter

      NDER = 0
      FIRST_RUN = .true.
      TOTN = sum(rn)
      CPV = vinit(rn, p, t)
      B = CPV
      S3R = 1.D0/CPV
      ITER = 0

      ZETMIN = 0.D0
      !ZETMAX = 1.D0-0.01*T/5000        !.99D0  This is flexible for low T (V very close to B)
      ZETMAX = 1.D0 - 0.01*T/(10000*B)  ! improvement for cases with heavy components
      if (ITYP .gt. 0) then
         ZETA = .5D0
      else
         ! IDEAL GAS ESTIMATE
         ZETA = min(.5D0, CPV*P/(TOTN*R*T))
      end if
  100 continue
      DEL = 1
      pcalc = 2*p

      do while(abs(DEL) > 1d-10 .and. iter < 100)
         V = CPV/ZETA
         ITER = ITER + 1
         call ArVnder(&
            nc, NDER, NTEMP, rn, V, T, Ar, ArV, ArTV, ArV2, Arn, ArVn, ArTn, Arn2 &
         )
         PCALC = TOTN*R*T/V - ArV

         if (PCALC .gt. P) then
            ZETMAX = ZETA
         else
            ZETMIN = ZETA
         end if

         AT = (Ar + V*P)/(T*R) - TOTN*log(V)
         ! AT is something close to Gr(P,T)

         DER = (ArV2*V**2 + TOTN*R*T)*S3R  ! this is dPdrho/B
         DEL = -(PCALC - P)/DER
         ZETA = ZETA + max(min(DEL, 0.1D0), -.1D0)

         if (ZETA .gt. ZETMAX .or. ZETA .lt. ZETMIN) &
            ZETA = .5D0*(ZETMAX + ZETMIN)
      end do

      if (ITYP .eq. 0) then
         ! FIRST RUN WAS VAPOUR; RERUN FOR LIQUID
         if (FIRST_RUN) then
            VVAP = V
            AVAP = AT
            FIRST_RUN = .false.
            ZETA = 0.5D0
            ZETMAX = 1.D0 - 0.01*T/500
            goto 100
         else
            if (AT .gt. AVAP) V = VVAP
         end if
      end if
   end subroutine vcalc
   ! ==========================================================================


end module<|MERGE_RESOLUTION|>--- conflicted
+++ resolved
@@ -21,10 +21,6 @@
    !  Cubic EoS Possible parameters
    ! --------------------------------------------------------------------------
    ! Critical constants
-<<<<<<< HEAD
-
-=======
->>>>>>> 9e8573f0
    real(pr), allocatable :: tc(:) !! Critical temperature [K]
    real(pr), allocatable :: pc(:) !! Critical pressure [bar]
    real(pr), allocatable :: dc(:) !! Critical density [mol/L]
