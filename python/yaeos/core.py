"""yaeos Python API core module.

Residual Helmholtz models (ArModel) and Gibbs excess models (GeModel) abstract
classes definition. Also, the implementation of the models' thermoprops
methods.

Here you will find all the methods that are available for the models in yaeos.
"""

from abc import ABC, abstractmethod
from typing import Union
from warnings import warn

from intersect import intersection

import numpy as np

from yaeos.constants import root_kinds
from yaeos.envelopes import PTEnvelope, PXEnvelope, TXEnvelope
from yaeos.lib import yaeos_c


MAX_POINTS_ENVELOPES = 1000


def adjust_root_kind(number_of_phases: int, kinds_x=None, kind_w=None):
    """Convert the the kinds of each phase to the corresponding value.

    The C interface of `yaeos` expects the kinds of each phase to be defined
    as integer values, so this function converts the kinds of each phase
    to the corresponding integer value. If the kind is not specified, it
    defaults to "stable" for all phases.

    Parameters
    ----------
    number_of_phases : int
        Number of phases in the system, besides de reference phase
    kinds_x : list, optional
        Kinds of the phases in the system, by default None
    kind_w : str, optional
        Kind of the test phase, by default None
    Returns
    -------
    tuple
        kinds_x_out : list
            List of kinds for each phase in the system
        kind_w_out : str
            Kind of the test phase
    """
    if kinds_x is None:
        kinds_x_out = [root_kinds["stable"] for _ in range(number_of_phases)]
    else:
        kinds_x_out = [root_kinds[kind] for kind in kinds_x]

    if kind_w is None:
        kind_w_out = root_kinds["stable"]
    else:
        kind_w_out = root_kinds[kind_w]

    return kinds_x_out, kind_w_out


class GeModel(ABC):
    """Excess Gibbs (Ge) model abstract class."""

    @abstractmethod
    def size(self) -> int:
        """Get number of components in the model.

        Raises
        ------
        NotImplementedError
            Abstract error, this method must be implemented in the subclass
        """
        raise NotImplementedError

    def ln_gamma(
        self, moles, temperature: float, dt: bool = False, dn: bool = False
    ) -> Union[np.ndarray, tuple[np.ndarray, dict]]:
        r"""Calculate natural logarithm of activity coefficients.

        Calculate :math:`\ln \gamma_i(n,T)` vector.

        Parameters
        ----------
        moles : array_like
            Moles number vector [mol]
        temperature : float
            Temperature [K]

        Returns
        -------
        np.ndarray
            :math:`ln \gamma_i(n,T)` vector

        Example
        -------
        .. code-block:: python

            import numpy as np

            from yaeos import NRTL


            a = np.array([[0, 0.3], [0.3, 0]])
            b = np.array([[0, 0.4], [0.4, 0]])
            c = np.array([[0, 0.5], [0.5, 0]])

            nrtl = NRTL(a, b, c)

            # Evaluating ln_gamma only
            print(nrtl.ln_gamma([5.0, 5.6], 300.0))

            # Asking for derivatives

            print(nrtl.ln_gamma([5.0, 5.6], 300.0, dt=True, dn=True))
        """
        nc = len(moles)

        dt = np.empty(nc, order="F") if dt else None
        dn = np.empty((nc, nc), order="F") if dn else None

        res = yaeos_c.ln_gamma_ge(
            self.id,
            moles,
            temperature,
            dlngamma_dt=dt,
            dlngamma_dn=dn,
        )

        if dt is None and dn is None:
            ...
        else:
            res = (res, {"dt": dt, "dn": dn})
        return res

    def excess_gibbs(
        self,
        moles,
        temperature: float,
        dt: bool = False,
        dt2: bool = False,
        dn: bool = False,
        dtn: bool = False,
        dn2: bool = False,
    ) -> Union[np.ndarray, tuple[np.ndarray, dict]]:
        """Calculate excess Gibbs energy [bar L].

        Parameters
        ----------
        moles : array_like
            Moles number vector [mol]
        temperature : float
            Temperature [K]
        dt : bool, optional
            Calculate temperature derivative, by default False
        dt2 : bool, optional
            Calculate temperature second derivative, by default False
        dn : bool, optional
            Calculate moles derivative, by default False
        dtn : bool, optional
            Calculate cross temperature and moles derivative, by default False
        dn2 : bool, optional
            Calculate moles second derivative, by default False

        Returns
        -------
        Union[np.ndarray, tuple[np.ndarray, dict]]
            Excess Gibbs energy or tuple with excess Gibbs energy and
            derivatives dictionary if any derivative is asked [bar L]

        Example
        -------
        .. code-block:: python

            from yaeos import UNIFACVLE

            # Ethanol - water system
            groups = [{1: 2, 2: 1, 14: 1}, {16: 1}]

            model = UNIFACVLE(groups)

            # Evaluating excess Gibbs energy only
            print(model.excess_gibbs(model.excess_gibbs([0.5,0.5], 303.15))

            # Asking for derivatives
            print(
                model.excess_gibbs(
                    [0.5,0.5],
                    303.15,
                    dt=True,
                    dt2=True,
                    dn=True,
                    dtn=True,
                    dn2=True
            )
        """
        nc = len(moles)

        dt = np.array(0, dtype=np.float64) if dt else None
        dt2 = np.array(0, dtype=np.float64) if dt2 else None
        dn = np.empty(nc, order="F") if dn else None
        dtn = np.empty(nc, order="F") if dtn else None
        dn2 = np.empty((nc, nc), order="F") if dn2 else None

        possible_derivatives = [dt, dt2, dn, dtn, dn2]
        all_none = all([d is None for d in possible_derivatives])

        res = yaeos_c.excess_gibbs_ge(
            self.id,
            moles,
            temperature,
            get=dt,
            get2=dt2,
            gen=dn,
            getn=dtn,
            gen2=dn2,
        )

        if all_none:
            ...
        else:
            res = (
                res,
                {
                    "dt": dt if dt is None else float(dt),
                    "dt2": dt2 if dt2 is None else float(dt2),
                    "dn": dn,
                    "dtn": dtn,
                    "dn2": dn2,
                },
            )

        return res

    def excess_enthalpy(
        self, moles, temperature: float, dt: bool = False, dn: bool = False
    ) -> Union[np.ndarray, tuple[np.ndarray, dict]]:
        """Calculate excess enthalpy [bar L].

        Parameters
        ----------
        moles : array_like
            Moles number vector [mol]
        temperature : float
            Temperature [K]
        dt : bool, optional
            Calculate temperature derivative, by default False
        dn : bool, optional
            Calculate moles derivative, by default False

        Returns
        -------
        Union[np.ndarray, tuple[np.ndarray, dict]]
            Excess enthalpy or tuple with excess enthalpy and derivatives
            dictionary if any derivative is asked [bar L]

        Example
        -------
        .. code-block:: python

            from yaeos import UNIFACVLE

            # Ethanol - water system
            groups = [{1: 2, 2: 1, 14: 1}, {16: 1}]

            model = UNIFACVLE(groups)

            # Evaluating excess enthalpy only
            print(model.excess_enthalpy([0.5, 0.5], 303.15))

            # Asking for derivatives
            print(model.excess_enthalpy([0.5, 0.5], 303.15, dt=True, dn=True))
        """
        nc = len(moles)

        dt = np.array(0, dtype=np.float64) if dt else None
        dn = np.empty(nc, order="F") if dn else None

        res = yaeos_c.excess_enthalpy_ge(
            self.id,
            moles,
            temperature,
            het=dt,
            hen=dn,
        )

        if dt is None and dn is None:
            ...
        else:
            res = (res, {"dt": dt if dt is None else float(dt), "dn": dn})

        return res

    def excess_entropy(
        self, moles, temperature: float, dt: bool = False, dn: bool = False
    ) -> Union[np.ndarray, tuple[np.ndarray, dict]]:
        """Calculate excess entropy [bar L / K].

        Parameters
        ----------
        moles : array_like
            Moles number vector [mol]
        temperature : float
            Temperature [K]
        dt : bool, optional
            Calculate temperature derivative, by default False
        dn : bool, optional
            Calculate moles derivative, by default False

        Returns
        -------
        Union[np.ndarray, tuple[np.ndarray, dict]]
            Excess entropy or tuple with excess entropy and derivatives
            dictionary if any derivative is asked [bar L / K]

        Example
        -------
        .. code-block:: python

            from yaeos import UNIFACVLE

            # Ethanol - water system
            groups = [{1: 2, 2: 1, 14: 1}, {16: 1}]

            model = UNIFACVLE(groups)

            # Evaluating excess entropy only
            print(model.excess_entropy([0.5, 0.5], 303.15))

            # Asking for derivatives
            print(model.excess_entropy([0.5, 0.5], 303.15, dt=True, dn=True))
        """
        nc = len(moles)

        dt = np.array(0, dtype=np.float64) if dt else None
        dn = np.empty(nc, order="F") if dn else None

        res = yaeos_c.excess_entropy_ge(
            self.id,
            moles,
            temperature,
            set=dt,
            sen=dn,
        )

        if dt is None and dn is None:
            ...
        else:
            res = (res, {"dt": dt if dt is None else float(dt), "dn": dn})

        return res

    def excess_cp(self, moles, temperature: float) -> float:
        """Calculate excess heat capacity [bar L / K].

        Parameters
        ----------
        moles : array_like
            Moles number vector [mol]
        temperature : float
            Temperature [K]

        Returns
        -------
        float
            Excess heat capacity [bar L / K]

        Example
        -------
        .. code-block:: python

            from yaeos import UNIFACVLE

            # Ethanol - water system
            groups = [{1: 2, 2: 1, 14: 1}, {16: 1}]

            model = UNIFACVLE(groups)

            # Evaluating excess heat capacity
            print(model.excess_cp([0.5, 0.5], 303.15))
        """
        res = yaeos_c.excess_cp_ge(self.id, moles, temperature)

        return res

    def stability_analysis(self, z, temperature: float) -> tuple[dict, dict]:
        """Perform stability analysis.

        Find all the possible minima values that the :math:`tm` function,
        defined by Michelsen and Mollerup.

        Parameters
        ----------
        z : array_like
            Global mole fractions
        temperature : float
            Temperature [K]

        Returns
        -------
        tuple[dict, dict]
            dict
                Stability analysis result dictionary with keys: `w:` value of
                the test phase that minimizes the :math:`tm` function `tm:`
                minimum value of the :math:`tm` function. If this value is
                negative, the system is unstable.
            dict
                All found minimum values of the :math:`tm` function and the
                corresponding test phase mole fractions. `w:` all values of
                :math:`w` that minimize the :math:`tm` function `tm:` all
                values found minima of the :math:`tm` function
        """
        (w_min, tm_min, all_mins) = yaeos_c.stability_zt_ge(
            id=self.id, z=z, t=temperature
        )

        all_mins_w = all_mins[:, : len(z)]
        all_mins = all_mins[:, -1]

        return {"w": w_min, "tm": tm_min}, {"tm": all_mins, "w": all_mins_w}

    def flash_t(self, z, temperature: float, k0=None) -> dict:
        """Two-phase split with specification of temperature and pressure.

        Parameters
        ----------
        z : array_like
            Global mole fractions
        temperature : float
            Temperature [K]
        k0 : array_like, optional
            Initial guess for the split, by default None (will use stability
            analysis)

        Returns
        -------
        dict
            Flash result dictionary with keys:
                - x: "phase 1" mole fractions
                - y: "phase 2" mole fractions
                - T: temperature [K]
                - beta: "phase 2" fraction
        """
        if k0 is None:
            mintpd, _ = self.stability_analysis(z, temperature)
            k0 = mintpd["w"] / np.array(z)

        x, y, pressure, temperature, volume_x, volume_y, beta = (
            yaeos_c.flash_ge(self.id, z, t=temperature, k0=k0)
        )

        flash_result = {
            "x": x,
            "y": y,
            "T": temperature,
            "beta": beta,
        }

        return flash_result

    def __del__(self) -> None:
        """Delete the model from the available models list (Fortran side)."""
        yaeos_c.make_available_ge_models_list(self.id)


class ArModel(ABC):
    """Residual Helmholtz (Ar) model abstract class."""

<<<<<<< HEAD
    def helmholtz_residual_vt(
        self,
        moles,
        volume: float,
        temperature: float,
        dt: bool = False,
        dv: bool = False,
        dn: bool = False,
        dtv: bool = False,
        dv2: bool = False,
        dt2: bool = False,
        dvn: bool = False,
        dtn: bool = False,
        dn2: bool = False,
    ) -> Union[float, tuple[float, dict]]:
        """Calculate residual Helmholtz given volume and temperature [bar L].

        Parameters
        ----------
        moles : array_like
            Moles number vector [mol]
        volume : float
            Volume [L]
        temperature : float
            Temperature [K]
        dt : bool, optional
            Calculate temperature derivative, by default False
        dv : bool, optional
            Calculate volume derivative, by default False
        dn : bool, optional
            Calculate moles derivative, by default False
        dtv : bool, optional
            Calculate cross temperature and volume derivative, by default False
        dv2 : bool, optional
            Calculate volume second derivative, by default False
        dt2 : bool, optional
            Calculate temperature second derivative, by default False
        dvn : bool, optional
            Calculate cross volume and moles derivative, by default False
        dtn : bool, optional
            Calculate cross temperature and moles derivative, by default False
        dn2 : bool, optional
            Calculate moles second derivative, by default False

        Returns
        -------
        Union[float, tuple[float, dict]]
            Residual helholtz free energy or tuple with Residual helholtz free
            energy and derivatives dictionary if any derivative is asked [bar
            L]

        Example
        -------
        .. code-block:: python

            import numpy as np

            from yaeos import PengRobinson76


            tc = np.array([320.0, 375.0])   # critical temperatures [K]
            pc = np.array([45.0, 60.0])     # critical pressures [bar]
            w = np.array([0.0123, 0.045])   # acentric factors

            model = PengRobinson76(tc, pc, w)

            print(
                model.helmholtz_residual_vt(np.array([5.0, 5.6]), 10.0, 300.0)
            )
        """
        nc = len(moles)

        dt = np.array(0, dtype=np.float64) if dt else None
        dv = np.array(0, dtype=np.float64) if dv else None
        dn = np.empty(nc, order="F") if dn else None
        dtv = np.array(0, dtype=np.float64) if dtv else None
        dv2 = np.array(0, dtype=np.float64) if dv2 else None
        dt2 = np.array(0, dtype=np.float64) if dt2 else None
        dvn = np.empty(nc, order="F") if dvn else None
        dtn = np.empty(nc, order="F") if dtn else None
        dn2 = np.empty((nc, nc), order="F") if dn2 else None

        res = yaeos_c.helmholtz_residual_vt(
            self.id,
            moles,
            volume,
            temperature,
            art=dt,
            arv=dv,
            arn=dn,
            artv=dtv,
            arv2=dv2,
            art2=dt2,
            arvn=dvn,
            artn=dtn,
            arn2=dn2,
        )

        all_d_none = all(
            d is None for d in [dt, dv, dn, dtv, dv2, dt2, dvn, dtn, dn2]
        )

        if all_d_none:
            ...
        else:
            res = (
                res,
                {
                    "dt": dt if dt is None else float(dt),
                    "dv": dv if dv is None else float(dv),
                    "dn": dn,
                    "dtv": dtv if dtv is None else float(dtv),
                    "dv2": dv2 if dv2 is None else float(dv2),
                    "dt2": dt2 if dt2 is None else float(dt2),
                    "dvn": dvn,
                    "dtn": dtn,
                    "dn2": dn2,
                },
            )
        return res
=======
    @abstractmethod
    def size(self) -> int:
        """Get number of components in the model.

        Raises
        ------
        NotImplementedError
            Abstract error, this method must be implemented in the subclass
        """
        raise NotImplementedError
>>>>>>> 1ad693a3

    def lnphi_vt(
        self,
        moles,
        volume: float,
        temperature: float,
        dt: bool = False,
        dp: bool = False,
        dn: bool = False,
    ) -> Union[np.ndarray, tuple[np.ndarray, dict]]:
        r"""Calculate fugacity coefficent given volume and temperature.

        Calculate :math:`ln \phi_i(n,V,T)` and its derivatives with respect to
        temperature, pressure and moles number.

        Parameters
        ----------
        moles : array_like
            Moles number vector [mol]
        volume : float
            Volume [L]
        temperature : float
            Temperature [K]
        dt : bool, optional
            Calculate temperature derivative, by default False
        dp : bool, optional
            Calculate pressure derivative, by default False
        dn : bool, optional
            Calculate moles derivative, by default False

        Returns
        -------
        Union[np.ndarray, tuple[np.ndarray, dict]]
            :math:`ln \phi_i(n,V,T)` vector or tuple with
            :math:`ln \phi_i(n,V,T)` vector and derivatives dictionary if any
            derivative is asked

        Example
        -------
        .. code-block:: python

            import numpy as np

            from yaeos import PengRobinson76


            tc = np.array([320.0, 375.0])   # critical temperatures [K]
            pc = np.array([45.0, 60.0])     # critical pressures [bar]
            w = np.array([0.0123, 0.045])   # acentric factors

            model = PengRobinson76(tc, pc, w)

            # Evaluating ln_phi only
            # will print: [-1.45216274 -2.01044828]

            print(model.lnphi_vt([5.0, 5.6], 1.0, 300.0))

            # Asking for derivatives
            # will print:
            # (
            # array([-1.45216274, -2.01044828]),
            # {'dt': array([0.01400063, 0.01923493]), 'dp': None, 'dn': None}
            # )

            print(model.lnphi_vt([5.0, 5.6], 1.0, 300.0, dt=True)
        """
        nc = len(moles)

        dt = np.empty(nc, order="F") if dt else None
        dp = np.empty(nc, order="F") if dp else None
        dn = np.empty((nc, nc), order="F") if dn else None

        res = yaeos_c.lnphi_vt(
            self.id,
            moles,
            volume,
            temperature,
            dlnphidt=dt,
            dlnphidp=dp,
            dlnphidn=dn,
        )

        if dt is None and dp is None and dn is None:
            ...
        else:
            res = (
                res,
                {
                    "dt": dt,
                    "dp": dp,
                    "dn": dn,
                },
            )
        return res

    def lnphi_pt(
        self,
        moles,
        pressure: float,
        temperature: float,
        root: str = "stable",
        dt: bool = False,
        dp: bool = False,
        dn: bool = False,
    ) -> Union[np.ndarray, tuple[np.ndarray, dict]]:
        r"""Calculate fugacity coefficent given pressure and temperature.

        Calculate :math:`ln \phi_i(n,P,T)` and its derivatives with respect to
        temperature, pressure and moles number.

        Parameters
        ----------
        moles : array_like
            Moles number vector [mol]
        pressure : float
            Pressure [bar]
        temperature : float
            Temperature [K]
        root : str, optional
            Volume root, use: "liquid", "vapor" or "stable", by default
            "stable"
        dt : bool, optional
            Calculate temperature derivative, by default False
        dp : bool, optional
            Calculate pressure derivative, by default False
        dn : bool, optional
            Calculate moles derivative, by default False

        Returns
        -------
        Union[np.ndarray, tuple[np.ndarray, dict]]
            :math:`ln \phi_i(n,P,T)` vector or tuple with
            :math:`ln \phi_i(n,P,T)` vector and derivatives dictionary if any
            derivative is asked

        Example
        -------
        .. code-block:: python

            import numpy as np

            from yaeos import PengRobinson76


            tc = np.array([320.0, 375.0])   # critical temperatures [K]
            pc = np.array([45.0, 60.0])     # critical pressures [bar]
            w = np.array([0.0123, 0.045])   # acentric factors

            model = PengRobinson76(tc, pc, w)

            # Evaluating ln_phi only
            # will print: [-0.10288733 -0.11909807]

            print(model.lnphi_pt([5.0, 5.6], 10.0, 300.0))

            # Asking for derivatives
            # will print:
            # (
            # array([-0.10288733, -0.11909807]),
            # {'dt': array([0.00094892, 0.00108809]), 'dp': None, 'dn': None}
            # )

            print(model.lnphi_pt([5.0, 5.6], 10.0, 300.0, dt=True)
        """
        nc = len(moles)

        dt = np.empty(nc, order="F") if dt else None
        dp = np.empty(nc, order="F") if dp else None
        dn = np.empty((nc, nc), order="F") if dn else None

        res = yaeos_c.lnphi_pt(
            self.id,
            moles,
            pressure,
            temperature,
            root,
            dlnphidt=dt,
            dlnphidp=dp,
            dlnphidn=dn,
        )

        if dt is None and dp is None and dn is None:
            ...
        else:
            res = (
                res,
                {
                    "dt": dt,
                    "dp": dp,
                    "dn": dn,
                },
            )
        return res

    def pressure(
        self,
        moles,
        volume: float,
        temperature: float,
        dv: bool = False,
        dt: bool = False,
        dn: bool = False,
    ) -> Union[float, tuple[float, dict]]:
        """Calculate pressure given volume and temperature [bar].

        Calculate :math:`P(n,V,T)` and its derivatives with respect to
        volume, temperature and moles number.

        Parameters
        ----------
        moles : array_like
            Moles number vector [mol]
        volume : float
            Volume [L]
        temperature : float
            Temperature [K]
        dv : bool, optional
            Calculate volume derivative, by default False
        dt : bool, optional
            Calculate temperature derivative, by default False
        dn : bool, optional
            Calculate moles derivative, by default False

        Returns
        -------
        Union[float, tuple[float, dict]]
            Pressure or tuple with Presure and derivatives dictionary if any
            derivative is asked [bar]

        Example
        -------
        .. code-block:: python

            import numpy as np

            from yaeos import PengRobinson76


            tc = np.array([320.0, 375.0])   # critical temperatures [K]
            pc = np.array([45.0, 60.0])     # critical pressures [bar]
            w = np.array([0.0123, 0.045])   # acentric factors

            model = PengRobinson76(tc, pc, w)

            # Evaluating pressure only
            # will print: 16.011985733846956

            print(model.pressure(np.array([5.0, 5.6]), 2.0, 300.0))

            # Asking for derivatives
            # will print:
            # (
            # 16.011985733846956,
            # {'dv': None, 'dt': np.float64(0.7664672352866752), 'dn': None}
            # )

            print(model.pressure(np.array([5.0, 5.6]), 2.0, 300.0, dt=True))
        """
        nc = len(moles)

        dv = np.array(0, dtype=np.float64) if dv else None
        dt = np.array(0, dtype=np.float64) if dt else None
        dn = np.empty(nc, order="F") if dn else None

        res = yaeos_c.pressure(
            self.id, moles, volume, temperature, dpdv=dv, dpdt=dt, dpdn=dn
        )

        if dt is None and dv is None and dn is None:
            ...
        else:
            res = (
                res,
                {
                    "dv": dv if dv is None else float(dv),
                    "dt": dt if dt is None else float(dt),
                    "dn": dn,
                },
            )
        return res

    def volume(
        self, moles, pressure: float, temperature: float, root: str = "stable"
    ) -> float:
        """Calculate volume given pressure and temperature [L].

        Parameters
        ----------
        moles : array_like
            Moles number vector [mol]
        pressure : float
            Pressure [bar]
        temperature : float
            Temperature [K]
        root : str, optional
            Volume root, use: "liquid", "vapor" or "stable", by default
            "stable"

        Returns
        -------
        float
            Volume [L]

        Example
        -------
        .. code-block:: python

            import numpy as np

            from yaeos import PengRobinson76


            tc = np.array([320.0, 375.0])   # critical temperatures [K]
            pc = np.array([45.0, 60.0])     # critical pressures [bar]
            w = np.array([0.0123, 0.045])   # acentric factors

            model = PengRobinson76(tc, pc, w)

            # Evaluating stable root volume
            # will print: 23.373902973572587

            print(model.volume(np.array([5.0, 5.6]), 10.0, 300.0))

            # Liquid root volume (not stable)
            # will print: 0.8156388756398074

            print(model.volume(np.array([5.0, 5.6]), 10.0, 300.0, "liquid"))
        """
        res = yaeos_c.volume(self.id, moles, pressure, temperature, root)
        return res

    def enthalpy_residual_vt(
        self,
        moles,
        volume: float,
        temperature: float,
        dt: bool = False,
        dv: bool = False,
        dn: bool = False,
    ) -> Union[float, tuple[float, dict]]:
        """Calculate residual enthalpy given volume and temperature [bar L].

        Parameters
        ----------
        moles : array_like
            Moles number vector [mol]
        volume : float
            Volume [L]
        temperature : float
            Temperature [K]
        dt : bool, optional
            Calculate temperature derivative, by default False
        dv : bool, optional
            Calculate volume derivative, by default False
        dn : bool, optional
            Calculate moles derivative, by default False

        Returns
        -------
        Union[float, tuple[float, dict]]
            Residual enthalpy or tuple with Residual enthalpy and derivatives
            dictionary if any derivative is asked [bar L]

        Example
        -------
        .. code-block:: python

            import numpy as np

            from yaeos import PengRobinson76


            tc = np.array([320.0, 375.0])   # critical temperatures [K]
            pc = np.array([45.0, 60.0])     # critical pressures [bar]
            w = np.array([0.0123, 0.045])   # acentric factors

            model = PengRobinson76(tc, pc, w)

            # Evaluating residual enthalpy only
            # will print: -182.50424367123696

            print(
                model.enthalpy_residual_vt(np.array([5.0, 5.6]), 10.0, 300.0)
            )

            # Asking for derivatives
            # will print:
            # (
            # -182.50424367123696,
            # {'dt': 0.21542452742588686, 'dv': None, 'dn': None}
            # )

            print(
                model.enthalpy_residual_vt(
                    np.array([5.0, 5.6]),
                    10.0,
                    300.0,
                    dt=True)
                )
            )
        """
        nc = len(moles)

        dt = np.array(0, dtype=np.float64) if dt else None
        dv = np.array(0, dtype=np.float64) if dv else None
        dn = np.empty(nc, order="F") if dn else None

        res = yaeos_c.enthalpy_residual_vt(
            self.id,
            moles,
            volume,
            temperature,
            hrt=dt,
            hrv=dv,
            hrn=dn,
        )

        if dt is None and dv is None and dn is None:
            ...
        else:
            res = (
                res,
                {
                    "dt": dt if dt is None else float(dt),
                    "dv": dv if dv is None else float(dv),
                    "dn": dn,
                },
            )
        return res

    def internal_energy_residual_vt(
        self,
        moles,
        volume: float,
        temperature: float,
        dt: bool = False,
        dv: bool = False,
        dn: bool = False,
    ) -> Union[float, tuple[float, dict]]:
        """Calculate residual internal energy at volume and temperature [bar L]

        Parameters
        ----------
        moles : array_like
            Moles number vector [mol]
        volume : float
            Volume [L]
        temperature : float
            Temperature [K]
        dt : bool, optional
            Calculate temperature derivative, by default False
        dv : bool, optional
            Calculate volume derivative, by default False
        dn : bool, optional
            Calculate moles derivative, by default False

        Returns
        -------
        Union[float, tuple[float, dict]]
            Residual internal energy or tuple with Residual internal energy and
            derivatives dictionary if any derivative is asked [bar L]

        Example
        -------
        .. code-block:: python

            import numpy as np

            from yaeos import PengRobinson76


            tc = np.array([320.0, 375.0])   # critical temperatures [K] pc =
            np.array([45.0, 60.0])     # critical pressures [bar] w =
            np.array([0.0123, 0.045])   # acentric factors

            model = PengRobinson76(tc, pc, w)

            # Evaluating residual internal energy only

            print(
                model.internal_energy_residual_vt(
                    np.array([5.0, 5.6]), 10.0, 300.0
                )
            )

            # Asking for derivatives

            print(
                model.internal_energy_residual_vt(
                    np.array([5.0, 5.6]), 10.0, 300.0, dt=True)
                )
            )
        """
        nc = len(moles)

        dt = np.array(0, dtype=np.float64) if dt else None
        dv = np.array(0, dtype=np.float64) if dv else None
        dn = np.empty(nc, order="F") if dn else None

        res = yaeos_c.internal_energy_residual_vt(
            self.id,
            moles,
            volume,
            temperature,
            urt=dt,
            urv=dv,
            urn=dn,
        )

        if dt is None and dv is None and dn is None:
            ...
        else:
            res = (
                res,
                {
                    "dt": dt if dt is None else float(dt),
                    "dv": dv if dv is None else float(dv),
                    "dn": dn,
                },
            )
        return res

    def gibbs_residual_vt(
        self,
        moles,
        volume: float,
        temperature: float,
        dt: bool = False,
        dv: bool = False,
        dn: bool = False,
    ) -> Union[float, tuple[float, dict]]:
        """Calculate residual Gibbs energy at volume and temperature [bar L].

        Parameters
        ----------
        moles : array_like
            Moles number vector [mol]
        volume : float
            Volume [L]
        temperature : float
            Temperature [K]
        dt : bool, optional
            Calculate temperature derivative, by default False
        dv : bool, optional
            Calculate volume derivative, by default False
        dn : bool, optional
            Calculate moles derivative, by default False

        Returns
        -------
        Union[float, tuple[float, dict]]
            Residual Gibbs energy or tuple with Residual Gibbs energy and
            derivatives dictionary if any derivative is asked [bar L]

        Example
        -------
        .. code-block:: python

            import numpy as np

            from yaeos import PengRobinson76


            tc = np.array([320.0, 375.0])   # critical temperatures [K]
            pc = np.array([45.0, 60.0])     # critical pressures [bar]
            w = np.array([0.0123, 0.045])   # acentric factors

            model = PengRobinson76(tc, pc, w)

            # Evaluating residual gibbs energy only
            # will print: -138.60374582274

            print(model.gibbs_residual_vt(np.array([5.0, 5.6]), 10.0, 300.0))

            # Asking for derivatives
            # will print:
            # (
            # -138.60374582274,
            # {'dt': 0.289312908265414, 'dv': None, 'dn': None}
            # )

            print(
                model.gibbs_residual_vt(
                    np.array([5.0, 5.6]),
                    10.0,
                    300.0,
                    dt=True
                )
            )
        """
        nc = len(moles)

        dt = np.array(0, dtype=np.float64) if dt else None
        dv = np.array(0, dtype=np.float64) if dv else None
        dn = np.empty(nc, order="F") if dn else None

        res = yaeos_c.gibbs_residual_vt(
            self.id,
            moles,
            volume,
            temperature,
            grt=dt,
            grv=dv,
            grn=dn,
        )

        if dt is None and dv is None and dn is None:
            ...
        else:
            res = (
                res,
                {
                    "dt": dt if dt is None else float(dt),
                    "dv": dv if dv is None else float(dv),
                    "dn": dn,
                },
            )
        return res

    def entropy_residual_vt(
        self,
        moles,
        volume: float,
        temperature: float,
        dt: bool = False,
        dv: bool = False,
        dn: bool = False,
    ) -> Union[float, tuple[float, dict]]:
        """Calculate residual entropy given volume and temperature [bar L / K].

        Parameters
        ----------
        moles : array_like
            Moles number vector [mol]
        volume : float
            Volume [L]
        temperature : float
            Temperature [K]
        dt : bool, optional
            Calculate temperature derivative, by default False
        dv : bool, optional
            Calculate volume derivative, by default False
        dn : bool, optional
            Calculate moles derivative, by default False

        Returns
        -------
        Union[float, tuple[float, dict]]
            Residual entropy or tuple with Residual entropy and derivatives
            dictionary if any derivative is asked [bar L / K]

        Example
        -------
        .. code-block:: python

            import numpy as np

            from yaeos import PengRobinson76


            tc = np.array([320.0, 375.0])   # critical temperatures [K]
            pc = np.array([45.0, 60.0])     # critical pressures [bar]
            w = np.array([0.0123, 0.045])   # acentric factors

            model = PengRobinson76(tc, pc, w)

            # Evaluating residual entropy only
            # will print: -0.1463349928283233

            print(model.entropy_residual_vt(np.array([5.0, 5.6]), 10.0, 300.0))

            # Asking for derivatives
            # will print:
            # (
            # (-0.1463349928283233,
            # {'dt': 0.00024148870662932045, 'dv': None, 'dn': None})
            # )

            print(
                model.entropy_residual_vt(
                    np.array([5.0, 5.6]),
                    10.0,
                    300.0,
                    dt=True
                )
            )
        """
        nc = len(moles)

        dt = np.array(0, dtype=np.float64) if dt else None
        dv = np.array(0, dtype=np.float64) if dv else None
        dn = np.empty(nc, order="F") if dn else None

        res = yaeos_c.entropy_residual_vt(
            self.id,
            moles,
            volume,
            temperature,
            srt=dt,
            srv=dv,
            srn=dn,
        )

        if dt is None and dv is None and dn is None:
            ...
        else:
            res = (
                res,
                {
                    "dt": dt if dt is None else float(dt),
                    "dv": dv if dv is None else float(dv),
                    "dn": dn,
                },
            )
        return res

    def cv_residual_vt(
        self, moles, volume: float, temperature: float
    ) -> float:
        """Residual isochoric heat capacity given V and T [bar L / K].

        Parameters
        ----------
        moles : array_like
            Moles number vector [mol]
        volume : float
            Volume [L]
        temperature : float
            Temperature [K]

        Returns
        -------
        float
            Residual isochoric heat capacity [bar L / K]

        Example
        -------
            .. code-block:: python

            import numpy as np

            from yaeos import PengRobinson76


            tc = np.array([320.0, 375.0])   # critical temperatures [K]
            pc = np.array([45.0, 60.0])     # critical pressures [bar]
            w = np.array([0.0123, 0.045])   # acentric factors

            model = PengRobinson76(tc, pc, w)

            # Evaluating residual isochoric heat capacity only
            # will print: 0.07244661198879614

            print(model.cv_residual_vt(np.array([5.0, 5.6]), 10.0, 300.0))
        """
        return yaeos_c.cv_residual_vt(self.id, moles, volume, temperature)

    def cp_residual_vt(
        self, moles, volume: float, temperature: float
    ) -> float:
        """Calculate residual isobaric heat capacity given V and T [bar L / K].

        Parameters
        ----------
        moles : array_like
            Moles number vector [mol]
        volume : float
            Volume [L]
        temperature : float
            Temperature [K]

        Returns
        -------
        float
            Residual isochoric heat capacity [bar L / K]

        Example
        -------
        .. code-block:: python

            import numpy as np

            from yaeos import PengRobinson76


            tc = np.array([320.0, 375.0])   # critical temperatures [K]
            pc = np.array([45.0, 60.0])     # critical pressures [bar]
            w = np.array([0.0123, 0.045])   # acentric factors

            model = PengRobinson76(tc, pc, w)

            # Evaluating residual isobaric heat capacity only
            # will print: 1.4964025088916886

            print(model.cp_residual_vt(np.array([5.0, 5.6]), 10.0, 300.0))
        """
        return yaeos_c.cp_residual_vt(self.id, moles, volume, temperature)

    def pure_saturation_pressures(
        self, component, stop_pressure=0.01, stop_temperature=100
    ):
        """Calculate pure component saturation pressures [bar].

        Calculation starts from the critical point and goes down to the
        stop pressure or stop temperature.

        Parameters
        ----------
        component : int
            Component index (starting from 1)
        stop_pressure : float, optional
            Stop pressure [bar], by default 0.01
        stop_temperature : float, optional
            Stop temperature [K], by default 100

        Returns
        -------
        dict
            Pure component saturation points dictionary with keys:
                - T: Temperature [K]
                - P: Pressure [bar]
                - Vx: Liquid Phase Volume [L/mole]
                - Vy: Vapor Phase Volume [L/mole]

        Example
        -------
        .. code-block:: python

            import numpy as np

            from yaeos import PengRobinson76

            tc = np.array([320.0, 375.0])
            pc = np.array([45.0, 60.0])
            w = np.array([0.0123, 0.045])

            model = PengRobinson76(tc, pc, w)
        """
        p, t, vx, vy = yaeos_c.pure_saturation_line(
            self.id, component, stop_p=stop_pressure, stop_t=stop_temperature
        )

        msk = ~np.isnan(t)

        return {"T": t[msk], "P": p[msk], "Vx": vx[msk], "Vy": vy[msk]}

    def flash_pt(
        self, z, pressure: float, temperature: float, k0=None
    ) -> dict:
        """Two-phase split with specification of temperature and pressure.

        Parameters
        ----------
        z : array_like
            Global mole fractions
        pressure : float
            Pressure [bar]
        temperature : float
            Temperature [K]
        k0 : array_like, optional
            Initial guess for the split, by default None (will use k_wilson)

        Returns
        -------
        dict
            Flash result dictionary with keys:
                - x: heavy phase mole fractions
                - y: light phase mole fractions
                - Vx: heavy phase volume [L]
                - Vy: light phase volume [L]
                - P: pressure [bar]
                - T: temperature [K]
                - beta: light phase fraction. If beta is -1 flash was not
                        successful.

        Example
        -------
        .. code-block:: python

            import numpy as np

            from yaeos import PengRobinson76


            tc = np.array([369.83, 507.6])       # critical temperatures [K]
            pc = np.array([42.48, 30.25])        # critical pressures [bar]
            w = np.array([0.152291, 0.301261])   # acentric factors

            model = PengRobinson76(tc, pc, w)

            # Flash calculation
            # will print:
            # {
            #   'x': array([0.3008742, 0.6991258]),
            #   'y': array([0.85437317, 0.14562683]),
            #   'Vx': 0.12742569165483714,
            #   'Vy': 3.218831515959867,
            #   'P': 8.0,
            #   'T': 350.0,
            #   'beta': 0.35975821044266726
            # }

            print(model.flash_pt([0.5, 0.5], 8.0, 350.0))
        """
        if k0 is None:
            k0 = [0 for i in range(len(z))]

        x, y, pressure, temperature, volume_x, volume_y, beta = yaeos_c.flash(
            self.id, z, p=pressure, t=temperature, k0=k0
        )

        flash_result = {
            "x": x,
            "y": y,
            "Vx": volume_x,
            "Vy": volume_y,
            "P": pressure,
            "T": temperature,
            "beta": beta,
        }

        return flash_result

    def flash_pt_mp(
        self,
        z,
        pressure,
        temperature,
        x_l0,
        w0,
        betas0,
        kinds_x=None,
        kind_w=None,
        max_iters=100,
    ):
        """Multiphase flash with specification of temperature and pressure.

        Parameters
        ----------
        z : array_like
            Global mole fractions
        pressure : float
            Pressure [bar]
        temperature : float
            Temperature [K]
        x_l0 : matrix_like
            Initial guess for the main phases mole fractions.
        w0 : array_like
            Initial guess for the reference phase mole fractions.
        betas0 : array_like
            Initial guess for each mole phase fraction. Including the reference
            phase.
        kinds_x : list, optional
            Kinds of the main phases, by default None (will use `stable`).
            Can be "liquid", "vapor" or "stable".
        kind_w : str, optional
            Kind of the reference phase, by default None (will use `stable`).
            Can be "liquid", "vapor" or "stable".
        max_iters : int, optional
            Maximum number of iterations, by default 100

        Returns
        -------
        dict
            Flash result dictionary with keys:
                - x_l: main phases mole fractions.
                - w: reference phase mole fractions.
                - betas: mole phase fractions.
                - iters: number of iterations.
                - Vector of evaluated function values at the last iteration.
        """
        x_l0 = np.asarray(x_l0, order="F")
        kinds_x, kind_w = adjust_root_kind(
            number_of_phases=x_l0.shape[0], kinds_x=kinds_x, kind_w=kind_w
        )

        x_l, w, betas, iters, foo = yaeos_c.solve_mp_flash(
            id=self.id,
            z=z,
            t=temperature,
            p=pressure,
            kinds_x=kinds_x,
            kind_w=kind_w,
            max_iters=max_iters,
            x_l0=x_l0,
            w0=w0,
            betas0=betas0,
        )

        return {
            "x_l": x_l,
            "w": w,
            "betas": betas,
            "iters": iters,
            "F": foo,
        }

    def flash_vt(self, z, volume: float, temperature: float, k0=None) -> dict:
        """Two-phase split with specification of temperature and volume.

        Parameters
        ----------
        z : array_like
            Global mole fractions
        volume : float
            Molar volume [L/mol]
        temperature : float
            Temperature [K]
        k0 : array_like, optional
            Initial guess for the split, by default None (will use k_wilson)

        Returns
        -------
        dict
            Flash result dictionary with keys:
                - x: heavy phase mole fractions
                - y: light phase mole fractions
                - Vx: heavy phase molar volume [L/mol]
                - Vy: light phase molar volume [L/mol]
                - P: pressure [bar]
                - T: temperature [K]
                - beta: light phase fraction. If beta is -1 flash was not
                        successful.

        Example
        -------
        .. code-block:: python

            import numpy as np

            from yaeos import PengRobinson76


            tc = np.array([507.6, 658.0])        # critical temperatures [K]
            pc = np.array([30.25, 18.20])        # critical pressures [bar]
            w = np.array([0.301261, 0.576385])   # acentric factors

            model = PengRobinson76(tc, pc, w)

            # Flash calculation
            # will print:
            # {
            #     'x': array([0.26308567, 0.73691433]),
            #     'y': array([0.95858707, 0.04141293]),
            #     'Vx': 0.2417828483590114,
            #     'Vy': 31.706890870110417,
            #     'P': 1.0001131874567775,
            #     'T': 393.15,
            #     'beta': 0.34063818069513246
            # }

            print(model.flash_vt([0.5, 0.5], 10.96, 393.15))
        """
        if k0 is None:
            k0 = [0 for i in range(len(z))]

        x, y, pressure, temperature, volume_x, volume_y, beta = (
            yaeos_c.flash_vt(self.id, z, v=volume, t=temperature, k0=k0)
        )

        flash_result = {
            "x": x,
            "y": y,
            "Vx": volume_x,
            "Vy": volume_y,
            "P": pressure,
            "T": temperature,
            "beta": beta,
        }

        return flash_result

    def flash_pt_grid(
        self, z, pressures, temperatures, parallel=False
    ) -> dict:
        """Two-phase split with specification of temperature and pressure grid.

        Parameters
        ----------
        z : array_like
            Global mole fractions
        pressures : array_like
            Pressures grid [bar]
        temperatures : array_like
            Temperatures grid [K]
        parallel : bool, optional
            Use parallel processing, by default False

        Returns
        -------
        dict
            Flash grid result dictionary with keys:
                - x: heavy phase mole fractions
                - y: light phase mole fractions
                - Vx: heavy phase volume [L]
                - Vy: light phase volume [L]
                - P: pressure [bar]
                - T: temperature [K]
                - beta: light phase fraction

        Example
        -------
        .. code-block:: python

            import numpy as np

            from yaeos import PengRobinson76

            tc = np.array([369.83, 507.6])       # critical temperatures [K]
            pc = np.array([42.48, 30.25])        # critical pressures [bar]
            w = np.array([0.152291, 0.301261])

            temperatures = [350.0, 360.0, 400.0]
            pressures = [10, 20, 30]
        """
        xs, ys, vxs, vys, betas = yaeos_c.flash_grid(
            self.id, z, pressures, temperatures, parallel=parallel
        )

        flash = {
            "x": xs,
            "y": ys,
            "Vx": vxs,
            "Vy": vys,
            "P": pressures,
            "T": temperatures,
            "beta": betas,
        }

        return flash

    def saturation_pressure(
        self,
        z,
        temperature: float,
        kind: str = "bubble",
        p0: float = 0,
        y0=None,
    ) -> dict:
        """Saturation pressure at specified temperature.

        Arguments
        ---------
        z: array_like
            Global molar fractions
        temperature: float
            Temperature [K]
        kind: str, optional
            Kind of saturation point, defaults to "bubble". Options are
                - "bubble"
                - "dew"
                - "liquid-liquid"
        p0: float, optional
            Initial guess for pressure [bar]
        y0: array_like, optional
            Initial guess for the incipient phase, by default None
            (will use k_wilson correlation)

        Returns
        -------
        dict
            Saturation pressure calculation result dictionary with keys:
                - x: heavy phase mole fractions
                - y: light phase mole fractions
                - Vx: heavy phase volume [L]
                - Vy: light phase volume [L]
                - P: pressure [bar]
                - T: temperature [K]
                - beta: light phase fraction

        Example
        -------
        .. code-block:: python

            import numpy as np

            from yaeos import PengRobinson76


            tc = np.array([369.83, 507.6])       # critical temperatures [K]
            pc = np.array([42.48, 30.25])        # critical pressures [bar]
            w = np.array([0.152291, 0.301261])   # acentric factors

            model = PengRobinson76(tc, pc, w)

            # Saturation pressure calculation
            # will print:
            # {
            # 'x': array([0.5, 0.5]),
            # 'y': array([0.9210035 , 0.07899651]),
            # 'Vx': 0.11974125553488875,
            # 'Vy': 1.849650524323853,
            # 'T': 350.0,
            # 'P': 12.990142036059941,
            # 'beta': 0.0
            # }

            print(model.saturation_pressure(np.array([0.5, 0.5]), 350.0))
        """
        if y0 is None:
            y0 = np.zeros_like(z)

        p, x, y, volume_x, volume_y, beta = yaeos_c.saturation_pressure(
            id=self.id, z=z, t=temperature, kind=kind, p0=p0, y0=y0
        )

        return {
            "x": x,
            "y": y,
            "Vx": volume_x,
            "Vy": volume_y,
            "T": temperature,
            "P": p,
            "beta": beta,
        }

    def saturation_temperature(
        self, z, pressure: float, kind: str = "bubble", t0: float = 0, y0=None
    ) -> dict:
        """Saturation temperature at specified pressure.

        Arguments
        ---------
        z: array_like
            Global molar fractions
        pressure: float
            Pressure [bar]
        kind: str, optional
            Kind of saturation point, defaults to "bubble". Options are
                - "bubble"
                - "dew"
                - "liquid-liquid"
        t0: float, optional
            Initial guess for temperature [K]
        y0: array_like, optional
            Initial guess for the incipient phase, by default None
            (will use k_wilson correlation)

        Returns
        -------
        dict
            Saturation temperature calculation result dictionary with keys:
                - x: heavy phase mole fractions
                - y: light phase mole fractions
                - Vx: heavy phase volume [L]
                - Vy: light phase volume [L]
                - P: pressure [bar]
                - T: temperature [K]
                - beta: light phase fraction

        Example
        -------
        .. code-block:: python

            import numpy as np

            from yaeos import PengRobinson76


            tc = np.array([369.83, 507.6])       # critical temperatures [K]
            pc = np.array([42.48, 30.25])        # critical pressures [bar]
            w = np.array([0.152291, 0.301261])   # acentric factors

            model = PengRobinson76(tc, pc, w)

            # Saturation pressure calculation
            # will print:
            # {
            # 'x': array([0.5, 0.5]),
            # 'y': array([0.9210035 , 0.07899651]),
            # 'Vx': 0.11974125553488875,
            # 'Vy': 1.849650524323853,
            # 'T': 350.0,
            # 'P': 12.99,
            # 'beta': 0.0
            # }

            print(model.saturation_temperature(np.array([0.5, 0.5]), 12.99))
        """
        if y0 is None:
            y0 = np.zeros_like(z)

        t, x, y, volume_x, volume_y, beta = yaeos_c.saturation_temperature(
            id=self.id, z=z, p=pressure, kind=kind, t0=t0, y0=y0
        )

        return {
            "x": x,
            "y": y,
            "Vx": volume_x,
            "Vy": volume_y,
            "T": t,
            "P": pressure,
            "beta": beta,
        }

    # =========================================================================
    # Phase envelopes
    # -------------------------------------------------------------------------
    def phase_envelope_pt(
        self,
        z,
        kind: str = "bubble",
        max_points: int = MAX_POINTS_ENVELOPES,
        t0: float = 150.0,
        p0: float = 1.0,
        w0=None,
        stop_pressure: float = 2500,
        ds0: float = 0.001,
    ) -> PTEnvelope:
        """Two phase envelope calculation (PT).

        Parameters
        ----------
        z : array_like
            Global mole fractions
        kind : str, optional
            Kind of saturation point to start the envelope calculation,
            defaults to "bubble". Options are
            - "bubble"
            - "dew"
            - "liquid-liquid"
        max_points : int, optional
            Envelope's maximum points to calculate (T, P)
        t0 : float, optional
            Initial guess for temperature [K] for the saturation point of kind:
            `kind`, by default 150.0
        p0 : float, optional
            Initial guess for pressure [bar] for the saturation point of kind:
            `kind`, by default 1.0
        w0 : array_like, optional
            Initial guess for the incipient phase mole fractions,
            by default None In the case of bubble and dew line calculations, it
            will use the k_wilson correlation. In the case of liquid-liquid
            envelope it will make a search for the first unstable component
            when decreasing temperature at the given pressure.
        stop_pressure : float, optional
            Stop on pressures above stop_pressure [bar], by default 2500.0.
            If the the initial guess pressure is above this value, the
            calculation will stop immediately.
        ds0: float, optional
            Step for the first specified variable, by default 0.001. The
            specified variable is the temperature for bubble and dew lines, and
            pressure for liquid-liquid lines. For bubble and dew lines, the
            step is positive, while for liquid-liquid lines it is negative.

        Returns
        -------
        PTEnvelope
            PTEnvelope object with the phase envelope information.

        Example
        -------
        .. code-block:: python

            import numpy as np

            import matplotlib.pyplot as plt

            from yaeos import PengRobinson76


            tc = np.array([369.83, 507.6])       # critical temperatures [K]
            pc = np.array([42.48, 30.25])        # critical pressures [bar]
            w = np.array([0.152291, 0.301261])   # acentric factors

            model = PengRobinson76(tc, pc, w)

            # Two phase envelope calculation and plot
            env = model.phase_envelope_pt(
                np.array([0.5, 0.5]),
                t0=150.0,
                p0=1.0
            )

            plt.plot(env["T"], env["P"])
            plt.scatter(env["Tc"], env["Pc"])
        """
        ds0 = 0.001

        if kind == "bubble":
            sat = self.saturation_pressure(z, t0, kind=kind, p0=p0)
            w0 = sat["y"]
            ns0 = len(z) + 3
            p0 = sat["P"]
            kinds_x = ["liquid"]
            kind_w = "vapor"
        elif kind == "dew":
            sat = self.saturation_temperature(z, p0, kind=kind, t0=t0)
            w0 = sat["x"]
            ns0 = len(z) + 3
            t0 = sat["T"]
            kinds_x = ["vapor"]
            kind_w = "liquid"
        elif kind == "liquid-liquid":
            ns0 = len(z) + 2
            if w0 is None:
                # =============================================================
                # Find an initialization for the liquid-liquid envelope
                # -------------------------------------------------------------
                ts = []
                for i in range(len(z)):
                    w0 = np.zeros_like(z)
                    w0 += 1e-5
                    w0[i] = 1 - np.sum(w0[1:])
                    for t in np.linspace(1000, 100, 25):
                        tm = self.stability_tm(z, w0, p0, t)
                        if tm < -0.01:
                            ts.append(t)
                            break
                if len(ts) == 0:
                    warn("No liquid-liquid region found.")
                    return None
                i = np.argmin(ts)
                t0 = ts[i]
                w0 = np.zeros_like(z)
                w0 += 1e-5
                w0[i] = 1 - np.sum(w0[1:])

            kinds_x = ["liquid"]
            kind_w = "liquid"
            ds0 = -ds0

        envelope = self.phase_envelope_pt_mp(
            z,
            x_l0=[z],
            w0=w0,
            betas0=[1],
            t0=t0,
            p0=p0,
            ns0=ns0,
            ds0=ds0,
            max_points=max_points,
            stop_pressure=stop_pressure,
            kinds_x=kinds_x,
            kind_w=kind_w,
        )

        return envelope

    def phase_envelope_px(
        self,
        z0,
        zi,
        temperature,
        kind="bubble",
        max_points=MAX_POINTS_ENVELOPES,
        p0=10.0,
        w0=None,
        a0=1e-2,
        ns0=None,
        ds0=1e-5,
    ) -> PXEnvelope:
        """Two phase envelope calculation (PX).

        Calculation of a phase envelope that starts at a given composition and
        its related to another composition with some proportion.

        Parameters
        ----------
        z0 : array_like
            Initial global mole fractions
        zi : array_like
            Final global mole fractions
        temperature : float
            Temperature [K]
        kind : str, optional
            Kind of saturation point to start the envelope calculation,
            defaults to "bubble". Options are
            - "bubble"
            - "dew"
        max_points : int, optional
            Envelope's maximum points to calculate.
        p0 : float, optional
            Initial guess for pressure [bar] for the saturation point of kind:
            `kind`, by default 10.0
        a0 : float, optional
            Initial molar fraction of composition `zi`, by default 0.001
        ns0 : int, optional
            Initial specified variable number, by default None.
            The the first `n=len(z)` values correspond to the K-values,
            `len(z)+1` is the main phase molar fraction (ussually one) and
            the last two values are the pressure and alpha.
        ds0 : float, optional
            Step for the first specified variable, by default 0.01
        """
        if ns0 is None:
            ns0 = len(z0) + 3

        zi = np.array(zi)
        z0 = np.array(z0)

        if w0 is None:
            w0 = np.zeros_like(z0)

        z = a0 * zi + (1 - a0) * z0
        sat = self.saturation_pressure(
            z, temperature=temperature, kind=kind, p0=p0, y0=w0
        )

        if kind == "dew":
            w0 = sat["x"]
            kind_x = ["vapor"]
            kind_w = "liquid"
        else:
            w0 = sat["y"]
            kind_x = ["liquid"]
            kind_w = "vapor"

        p0 = sat["P"]

        envelope = self.phase_envelope_px_mp(
            z0,
            zi,
            temperature,
            x_l0=[z],
            w0=w0,
            betas0=[1],
            p0=p0,
            alpha0=a0,
            ns0=ns0,
            ds0=ds0,
            max_points=max_points,
            kinds_x=kind_x,
            kind_w=kind_w,
        )

        return envelope

    def phase_envelope_tx(
        self,
        z0,
        zi,
        pressure,
        kind="bubble",
        max_points=MAX_POINTS_ENVELOPES,
        t0=150.0,
        a0=0.001,
        ns0=None,
        ds0=0.1,
        w0=None,
    ) -> TXEnvelope:
        """Two phase envelope calculation (TX).

        Calculation of a phase envelope that starts at a given composition and
        its related to another composition with some proportion.

        Parameters
        ----------
        z0 : array_like
            Initial global mole fractions
        zi : array_like
            Final global mole fractions
        pressure : float
            Pressure [bar]
        kind : str, optional
            Kind of saturation point to start the envelope calculation,
            defaults to "bubble". Options are
            - "bubble"
            - "dew"
        max_points : int, optional
            Envelope's maximum points to calculate (P, X).
        t0 : float, optional
            Initial guess for temperature [K] for the saturation point of kind:
            `kind`, by default 150.0
        a0 : float, optional
            Initial molar fraction of composition `zi`, by default 0.001
        ns0 : int, optional
            Initial specified variable number, by default None.
            The the first `n=len(z)` values correspond to the K-values, where
            the last two values are the temperature and alpha.
        ds0 : float, optional
            Step for a, by default 0.1
        w0 : array_like, optional
            Initial guess for the incipient phase, by default None
            (will use k_wilson correlation)
        """
        zi = np.array(zi)
        z0 = np.array(z0)

        if not ns0:
            ns0 = len(z0) + 3

        if w0 is None:
            w0 = np.zeros_like(z0)

        z = a0 * zi + (1 - a0) * z0
        sat = self.saturation_temperature(
            z, pressure=pressure, kind=kind, t0=t0, y0=w0
        )

        if kind == "dew":
            w0 = sat["x"]
            kind_x = ["vapor"]
            kind_w = "liquid"
        else:
            w0 = sat["y"]
            kind_x = ["liquid"]
            kind_w = "vapor"

        envelope = self.phase_envelope_tx_mp(
            z0=z0,
            zi=zi,
            p=pressure,
            x_l0=[z],
            w0=w0,
            betas0=[1],
            t0=t0,
            alpha0=a0,
            ns0=ns0,
            ds0=ds0,
            max_points=max_points,
            kinds_x=kind_x,
            kind_w=kind_w,
        )

        return envelope

    def phase_envelope_pt3(
        self,
        z,
        x0,
        y0,
        w0,
        beta0,
        t0,
        p0,
        specified_variable=None,
        first_step=None,
        kinds_x=None,
        kind_w=None,
        max_points=MAX_POINTS_ENVELOPES,
        stop_pressure=2500,
    ) -> PTEnvelope:
        """
        Three-phase envelope tracing method.

        Calculation of a three-phase envelope that starts with an estimated
        compositions, pressure, temperature and phase fractions.

        Parameters
        ----------
        z : array_like
            Global mole fractions
        x0 : array_like
            Initial phase x mole fractions
        y0 : array_like
            Initial phase y mole fractions
        w0 : array_like
            Initial incipient phase w mole fractions
        beta0 : float
            Initial phase fraction between x and y
        t0 : float
            Initial temperature [K]
        p0 : float
            Initial pressure [bar]
        specified_variable : int, optional
            Initial specified variable number, by default 2*len(z)+2+2
            (temperature).  The the first `n=(1,len(z))` values correspond to
            the K-values between phase x and w, the next `n=(len(z)+1,
            2*len(z))` are the K-values between phase y and w. The next two
            values are the beta values of the main phases, then the pressure
            and finally temperature.
        first_step : float, optional
            Step for the specified variable, by default 0.1
        kinds_x : list, optional
            Kinds of the main phases, by default None (will use "stable")
        kind_w : str, optional
            Kind of the reference phase, by default None (will use "stable")
        max_points : int, optional
            Maximum number of points to calculate
        stop_pressure : float, optional
            Stop at pressure above stop_pressure [bar], default 2500
        """
        np = 2
        if specified_variable is None:
            specified_variable = 2 * len(z) + np + 2

        if first_step is None:
            first_step = 0.1

        envelope = self.phase_envelope_pt_mp(
            z=z,
            x_l0=[x0, y0],
            w0=w0,
            betas0=[1 - beta0, beta0],
            t0=t0,
            p0=p0,
            ns0=specified_variable,
            ds0=first_step,
            beta_w=0,
            kinds_x=kinds_x,
            kind_w=kind_w,
            max_points=max_points,
            stop_pressure=stop_pressure,
        )

        return envelope

    def phase_envelope_px3(
        self,
        z0,
        zi,
        T,
        x0,
        y0,
        w0,
        beta0,
        a0,
        p0,
        specified_variable=None,
        first_step=None,
        max_points=MAX_POINTS_ENVELOPES,
        kinds_x=None,
        kind_w=None,
    ) -> PXEnvelope:
        """
        Three-phase envelope tracing method.

        Calculation of a three-phase envelope that starts with an estimated
        compositions, pressure, temperature and phase fractions.

        Parameters
        ----------
        z0 : array_like
            Global mole fractions of the original fluid
        zi : array_like
            Global mole fractions of the other fluid
        x0 : array_like
            Initial phase x mole fractions
        y0 : array_like
            Initial phase y mole fractions
        w0 : array_like
            Initial incipient phase w mole fractions
        beta0 : float
            Initial phase fraction between x and y
        a0 : float
            Initial molar fraction of the other fluid
        p0 : float
            Initial pressure [bar]
        specified_variable : int, optional
            Initial specified variable number, by default 2*len(z)+2
            (temperature).  The the first `n=(1,len(z))` values correspond to
            the K-values between phase x and w, the next `n=(len(z)+1,
            2*len(z))` are the K-values between phase y and w. The next two
            values are the beta values of the main phases, then the pressure
            and and finally the molar relation between the two fluids.
        first_step : float, optional
            Step for the specified variable, by default 0.1
        max_points : int, optional
            Maximum number of points to calculate
        kinds_x : list, optional
            Kinds of the main phases, by default None (will use "stable")
            options can be - "stable", "liquid", "vapor"
        kind_w : str, optional
            Kind of the reference phase, by default None (will use "stable")
            options can be - "stable", "liquid", "vapor"
        """
        if specified_variable is None:
            specified_variable = 2 * len(z0) + 2

        if first_step is None:
            first_step = 0.1

        kinds_x, kind_w = adjust_root_kind(
            number_of_phases=2, kinds_x=kinds_x, kind_w=kind_w
        )

        envelope = self.phase_envelope_px_mp(
            z0=z0,
            zi=zi,
            t=T,
            x_l0=[x0, y0],
            w0=w0,
            betas0=[1 - beta0, beta0],
            p0=p0,
            alpha0=a0,
            ns0=specified_variable,
            ds0=first_step,
            max_points=max_points,
            kinds_x=kinds_x,
            kind_w=kind_w,
        )
        return envelope

    def phase_envelope_pt_mp(
        self,
        z,
        x_l0,
        w0,
        betas0,
        p0,
        t0,
        ns0,
        ds0,
        beta_w=0,
        kinds_x=None,
        kind_w=None,
        max_points=MAX_POINTS_ENVELOPES,
        stop_pressure=1000,
    ) -> PTEnvelope:
        """Multi-phase envelope."""
        x_l0 = np.array(x_l0)

        number_of_phases = x_l0.shape[0]

        kinds_x, kind_w = adjust_root_kind(
            number_of_phases=number_of_phases, kinds_x=kinds_x, kind_w=kind_w
        )

        x_ls, ws, betas, ps, ts, iters, ns, x_kinds, w_kinds, pcs, tcs = (
            yaeos_c.pt_mp_phase_envelope(
                id=self.id,
                np=number_of_phases,
                z=z,
                x_l0=x_l0,
                w0=w0,
                betas0=betas0,
                t0=t0,
                p0=p0,
                ns0=ns0,
                ds0=ds0,
                beta_w=beta_w,
                kinds_x=kinds_x,
                kind_w=kind_w,
                max_points=max_points,
                stop_pressure=stop_pressure,
            )
        )

        x_kinds = x_kinds.astype(str)
        w_kinds = w_kinds.astype(str)
        x_kinds = np.char.strip(x_kinds)
        w_kinds = np.char.strip(w_kinds)

        envelope = PTEnvelope(
            global_composition=z,
            main_phases_compositions=x_ls,
            reference_phase_compositions=ws,
            reference_phase_kinds=w_kinds,
            main_phases_kinds=x_kinds,
            main_phases_molar_fractions=betas,
            pressures=ps,
            temperatures=ts,
            iterations=iters,
            specified_variable=ns,
            critical_pressures=pcs,
            critical_temperatures=tcs,
        )

        return envelope

    def phase_envelope_px_mp(
        self,
        z0,
        zi,
        t,
        x_l0,
        w0,
        betas0,
        p0,
        ns0,
        ds0,
        alpha0=0,
        beta_w=0,
        max_points=MAX_POINTS_ENVELOPES,
        kinds_x=None,
        kind_w=None,
    ) -> PXEnvelope:
        """Multi-phase PX envelope.

        Calculate a phase envelope with a preselected ammount of phases.

        Parameters
        ----------
        z0: float, array_like
            Original Fluid.
        zi: float, array_like
            Other fluid.
        t: float
            Temperature [K]
        x_l0: float, matrix [number of phases, number of components]
            A matrix where each row is the composition of a main phase.
            Guess for first point.
        w0: flot, array_like
            Composition of the reference (ussually incipient) phase.
            Guess for first point
        betas0: float, array_like
            Molar fraction of each main phase. Guess for first point
        p0: float
            Pressure guess for first point [bar]
        ns0: int
            Initial variable to specifiy.
            From 1 to `(number_of_phases*number_of_components)` corresponds to
            each composition.
            From `number_of_phases*number_of_components` to
            `number_of_phases*number_of_components + number_of_phases`
            corresponds to each beta value of the main phases.
            The last two posibilities are the pressure and molar relation
            between the two fluids, respectively.
        kinds_x: list(str), optional
            List of kinds of main phases, defaults to stable. options are:
            - "stable"
            - "liquid"
            - "vapor"
        kinds_w: list(str), optional
            Kind of reference phase, defaults to stable. options are:
            - "stable"
            - "liquid"
            - "vapor"
        """
        x_l0 = np.array(x_l0, order="F")

        number_of_phases = x_l0.shape[0]

        kinds_x, kind_w = adjust_root_kind(
            number_of_phases=number_of_phases, kinds_x=kinds_x, kind_w=kind_w
        )

        x_ls, ws, betas, ps, alphas, iters, ns, x_kinds, w_kinds, pcs, acs = (
            yaeos_c.px_mp_phase_envelope(
                id=self.id,
                np=number_of_phases,
                z0=z0,
                zi=zi,
                x_l0=x_l0,
                w0=w0,
                betas0=betas0,
                t=t,
                beta_w=beta_w,
                kinds_x=kinds_x,
                kind_w=kind_w,
                alpha0=alpha0,
                p0=p0,
                ns0=ns0,
                ds0=ds0,
                max_points=max_points,
            )
        )

        return PXEnvelope(
            temperature=t,
            global_composition_0=z0,
            global_composition_i=zi,
            main_phases_compositions=x_ls,
            reference_phase_compositions=ws,
            main_phases_molar_fractions=betas,
            pressures=ps,
            alphas=alphas,
            iterations=iters,
            specified_variable=ns,
            critical_pressures=pcs,
            critical_alphas=acs,
            main_phases_kinds=x_kinds,
            reference_phase_kinds=w_kinds,
        )

    def phase_envelope_tx_mp(
        self,
        z0,
        zi,
        p,
        x_l0,
        w0,
        betas0,
        t0,
        ns0,
        ds0,
        alpha0=0,
        beta_w=0,
        max_points=MAX_POINTS_ENVELOPES,
        kinds_x=None,
        kind_w=None,
    ) -> TXEnvelope:
        """Multi-phase envelope."""
        x_l0 = np.array(x_l0, order="F")

        number_of_phases = x_l0.shape[0]

        kinds_x, kind_w = adjust_root_kind(
            number_of_phases=number_of_phases, kinds_x=kinds_x, kind_w=kind_w
        )

        (
            x_ls,
            ws,
            betas,
            ts,
            alphas,
            iters,
            ns,
            main_kinds,
            ref_kinds,
            tcs,
            acs,
        ) = yaeos_c.tx_mp_phase_envelope(
            id=self.id,
            np=number_of_phases,
            z0=z0,
            zi=zi,
            p=p,
            beta_w=beta_w,
            kinds_x=kinds_x,
            kind_w=kind_w,
            x_l0=x_l0,
            w0=w0,
            betas0=betas0,
            alpha0=alpha0,
            t0=t0,
            ns0=ns0,
            ds0=ds0,
            max_points=max_points,
        )

        return TXEnvelope(
            pressure=p,
            global_composition_0=z0,
            global_composition_i=zi,
            main_phases_compositions=x_ls,
            reference_phase_compositions=ws,
            main_phases_molar_fractions=betas,
            temperatures=ts,
            alphas=alphas,
            iterations=iters,
            specified_variable=ns,
            critical_temperatures=tcs,
            critical_alphas=acs,
            main_phases_kinds=main_kinds,
            reference_phase_kinds=ref_kinds,
        )

    def phase_envelope_pt_from_dsp(
        self,
        z,
        env1: PTEnvelope,
        env2: PTEnvelope,
        dbeta0=1e-5,
        max_points=MAX_POINTS_ENVELOPES,
    ) -> list:
        """Calculate PT phase envelopes from a DSP.

        This method calculates the phase envelope at the intersection of two
        PT envelopes, `env1` and `env2`.

        Parameters
        ----------
        z : array_like
            Global mole fractions
        env1 : PTEnvelope
            First PT envelope object
        env2 : PTEnvelope
            Second PT envelope object
        dbeta0 : float, optional
            initial step for the beta values, by default 1e-5
        max_points : int, optional
            Maximum number of points to calculate

        Returns
        -------
        list
            List of lists of two PTEnvelope objects, one for each intersection
            point.
        """
        nc = env1.number_of_components
        phases = env1.number_of_phases + 1

        temperatures, pressures, *_ = intersection(
            env1["T"], env1["P"], env2["T"], env2["P"]
        )

        dsps = []
        locs_1 = []
        locs_2 = []
        for t, p in zip(temperatures, pressures):
            env1_loc = (
                np.argmin(np.abs(env1["T"] - t) + np.abs(env1["P"] - p)) + 1
            )
            env2_loc = (
                np.argmin(np.abs(env2["T"] - t) + np.abs(env2["P"] - p)) + 1
            )

            betas_1 = env1.main_phases_molar_fractions[env1_loc, :]
            betas_2 = env2.main_phases_molar_fractions[env2_loc, :]

            w0 = env1.reference_phase_compositions[env1_loc]
            y0 = env2.reference_phase_compositions[env2_loc]

            x_l1 = np.vstack(
                (env1.main_phases_compositions[env1_loc, :, :], y0)
            )
            x_l2 = np.vstack(
                (env1.main_phases_compositions[env1_loc, :, :], w0)
            )

            # Convert the kinds to the correct format. Saving first as *_ to
            # avoid issues.
            kinds_x_1 = env1.main_phases_kinds[env1_loc, :]
            kinds_x_2 = env2.main_phases_kinds[env2_loc, :]
            kind_w_1 = env1.reference_phase_kinds[env1_loc]
            kind_w_2 = env2.reference_phase_kinds[env2_loc]
            dsp_1 = self.phase_envelope_pt_mp(
                z=z,
                x_l0=x_l1,
                w0=w0,
                betas0=[*betas_1, 0],
                p0=p,
                t0=t,
                ns0=phases * nc + phases,
                ds0=dbeta0,
                beta_w=0,
                kinds_x=[*kinds_x_1, kind_w_2],
                kind_w=kind_w_1,
                max_points=max_points,
            )

            dsp_2 = self.phase_envelope_pt_mp(
                z=z,
                x_l0=x_l2,
                w0=y0,
                betas0=[*betas_2, 0],
                p0=p,
                t0=t,
                ns0=phases * nc + phases,
                ds0=dbeta0,
                beta_w=0,
                kinds_x=[*kinds_x_2, kind_w_1],
                kind_w=kind_w_2,
                max_points=max_points,
            )

            locs_1.append(env1_loc)
            locs_2.append(env2_loc)
            dsps.append([dsp_1, dsp_2])

        return dsps, locs_1, locs_2

    def phase_envelope_px_from_dsp(
        self, z0, zi, env1: PXEnvelope, env2: PXEnvelope, dbeta0=1e-5
    ) -> list:
        """Calculate PX phase envelopes from a DSP.

        This method calculates the phase envelope at the intersection of two
        PX envelopes, `env1` and `env2`.

        Parameters
        ----------
        z0 : array_like
            Global mole fractions of the original fluid
        zi : array_like
            Global mole fractions of the other fluid
        env1 : PXEnvelope
            First PX envelope object
        env2 : PXEnvelope
            Second PX envelope object
        dbeta0 : float, optional
            Initial step for the beta values, by default 1e-5
        Returns
        -------
        list
            List of lists of two PXEnvelope objects, one for each intersection
            point.
        """
        temperature = env1.temperature
        t2 = env2.temperature
        if temperature != t2:
            raise ValueError(
                "The temperatures of the envelopes must be the same"
            )

        nc = env1.number_of_components
        phases = env1.number_of_phases + 1
        alphas, pressures, *_ = intersection(
            env1["a"], env1["P"], env2["a"], env2["P"]
        )
        dsps = []

        for a, p in zip(alphas, pressures):
            env1_loc = np.argmin(abs(env1["a"] - a) + abs(env1["P"] - p))
            env2_loc = np.argmin(abs(env2["a"] - a) + abs(env2["P"] - p))

            betas_1 = env1.main_phases_molar_fractions[env1_loc, :]
            betas_2 = env2.main_phases_molar_fractions[env2_loc, :]

            w0 = env1.reference_phase_compositions[env1_loc]
            y0 = env2.reference_phase_compositions[env2_loc]

            x_l1 = np.vstack(
                (env1.main_phases_compositions[env1_loc, :, :], y0)
            )
            x_l2 = np.vstack(
                (env1.main_phases_compositions[env1_loc, :, :], w0)
            )

            dsp_1 = self.phase_envelope_px_mp(
                z0=z0,
                zi=zi,
                t=temperature,
                x_l0=x_l1,
                w0=w0,
                betas0=[*betas_1, 0],
                p0=p,
                alpha0=a,
                ns0=phases * nc + phases,
                ds0=dbeta0,
                beta_w=0,
                max_points=MAX_POINTS_ENVELOPES,
            )

            dsp_2 = self.phase_envelope_px_mp(
                z0=z0,
                zi=zi,
                t=temperature,
                x_l0=x_l2,
                w0=y0,
                betas0=[*betas_2, 0],
                p0=p,
                alpha0=a,
                ns0=phases * nc + phases,
                ds0=dbeta0,
                beta_w=0,
                max_points=MAX_POINTS_ENVELOPES,
            )

            dsps.append([dsp_1, dsp_2])

        return dsps

    def generalized_isopleth(
        self,
        z,
        kinds_x,
        kind_w,
        x_l0,
        spec_variable,
        spec_variable_value,
        w0,
        betas0,
        p0,
        t0,
        ns0,
        s0,
        ds0,
        ws_stability,
        max_points=100,
    ):
        r"""Calculation of a generalized multiphase isoplethic line.

        Calculates a line for a constant composition specification.
        A multiphase line is defined as a line of `np+1` phases, where the
        first `np` phases are what are considered _main_ phases and the `np+1`
        phase is what is considered a _reference_ phase. When the _reference_
        phase :math:`\beta` value is equal to zero, this phase will be an
        incipient phase.
        It is needed to specify a variable that will remain constant. This
        variable is specified with the `spec_variable` argument. It corresponds
        to the index of the variable that should be specified. The first
        `np*nc` variables are the :math:`\lnK_i^l` variables, the next `np+1`
        variables are :math:`\ln\beta^l`. The last two indexes correspond to
        :math:`\lnP` and :math:`\lnT` respectively.
        Another variable must be specified, which will be used as another
        specification to calculate the first point, and will have a step
        defined by `ds0` which will define how the next points will be
        calculated. This variable is specified with the `s0` argument.  The
        `ns0` argument specifies the index of the variable that will be used.

        Parameters
        ----------
        z : array_like
            Global mole fractions
        kinds_x : list(str)
            Kinds of the main phases, options can be - "stable", "liquid",
            "vapor"
        kind_w : str
            Kind of the reference phase, options can be - "stable", "liquid",
            "vapor"
        x_l0 : array_like
            Initial guess for the main phases compositions.
            A matrix where each row is the composition of a main phase.
        spec_variable : int
            Index of the specified variable. From 1 to `np*nc` corresponds to
            each :math:`\lnK_i^l`, from `np*nc+1` to `np*nc+np` corresponds to
            each :math:`\ln\beta^l`, and the last two correspond to
            :math:`\lnP` and :math:`\lnT`.
        spec_variable_value : float
            Value of the specified variable.
        w0 : array_like
            Initial guess for the reference phase composition.
        betas0 : array_like
            Initial guess for the main phases molar fractions.
        p0 : float
            Initial guess for pressure [bar]
        t0 : float
            Initial guess for temperature [K]
        ns0 : int
            Initial specified variable number.
        s0 : float
            Initial specified value that will be used.
        ds0 : float
            Step for the specified variable.
        ws_stability : array_like
            List of compositions that will be used to check stability of the
            reference phase.
        max_points : int, optional
            Maximum number of points to calculate, by default 100

        Returns
        -------
        dict
            Dictionary with the following keys:

            - x: main phases compositions
            - w: reference phase compositions
            - betas: main phases molar fractions
            - T: temperatures [K]
            - P: pressures [bar]
            - w_more_stable: reference phase that is more stable than the
              incipient phase
            - found_unstability: boolean indicating if an unstable point was
              found.
        """
        x_l0 = np.asarray(x_l0, order="F")
        ws_stability = np.asarray(ws_stability, order="F")

        kinds_x, kind_w = adjust_root_kind(
            number_of_phases=x_l0.shape[0], kinds_x=kinds_x, kind_w=kind_w
        )

        x_ls, ws, betas, ts, ps, w_more_stable, found_unstability = (
            yaeos_c.generalized_isopleth(
                id=self.id,
                kinds_x=kinds_x,
                kind_w=kind_w,
                z=z,
                x_l0=x_l0,
                w0=w0,
                betas0=betas0,
                p0=p0,
                t0=t0,
                spec_variable=spec_variable,
                spec_variable_value=spec_variable_value,
                ns0=ns0,
                s0=s0,
                ds0=ds0,
                ws_stab=ws_stability,
                max_points=max_points,
            )
        )

        msk = ~np.isnan(ts)
        return {
            "x": x_ls[msk],
            "w": ws[msk],
            "betas": betas[msk],
            "T": ts[msk],
            "P": ps[msk],
            "w_more_stable": w_more_stable,
            "found_unstability": found_unstability,
        }

    def precipitation_line_from_env(
            self, env: PTEnvelope, spec_value, spec="P", ds0=1e-5,
            ws_stability=None, max_points=100
            ) -> dict:
        """Calculate precipitation line from a PTEnvelope.
        """
        phases = env.number_of_phases
        z = env.global_composition

        x_l0 = env["x"][-1]
        w0 = env["w"][-1]

        betas0 = [*env.main_phases_molar_fractions[-1], 1e-15]

        if spec == "P":
            spec_variable = phases * len(z) + phases + 1 + 1
            p0 = spec_value
            spec_variable_value = np.log(p0)
            loc = np.argmin(np.abs(env["P"] - p0))
            t0 = env["T"][loc]
        elif spec == "T":
            spec_variable = phases * len(z) + phases + 1 + 2
            t0 = spec_value
            spec_variable_value = np.log(t0)
            loc = np.argmin(np.abs(env["T"] - t0))
            p0 = env["P"][loc]
        else:
            raise ValueError(
                "spec must be either 'P' or 'T', got: {}".format(spec)
            )

        ns0 = phases * len(z) + phases + 1
        s0 = betas0[-1]
        kinds_x = env.main_phases_kinds[loc, :]
        kind_w = env.reference_phase_kinds[loc]

        prec = self.generalized_isopleth(
            z, kinds_x=kinds_x, kind_w=kind_w,
            spec_variable=spec_variable,
            spec_variable_value=spec_variable_value,
            x_l0=x_l0, w0=w0, betas0=betas0, t0=t0, p0=p0,
            ns0=ns0, s0=s0, ds0=ds0, max_points=max_points,
            ws_stability=ws_stability
        )

        return prec

    # =========================================================================
    # Stability analysis
    # -------------------------------------------------------------------------
    def stability_analysis(
        self, z, pressure: float, temperature: float
    ) -> tuple[dict, dict]:
        """Perform stability analysis.

        Find all the possible minima values that the :math:`tm` function,
        defined by Michelsen and Mollerup.

        Parameters
        ----------
        z : array_like
            Global mole fractions
        pressure : float
            Pressure [bar]
        temperature : float
            Temperature [K]

        Returns
        -------
        tuple[dict, dict]
            dict
                Stability analysis result dictionary with keys: `w:` value of
                the test phase that minimizes the :math:`tm` function `tm:`
                minimum value of the :math:`tm` function. If this value is
                negative, the system is unstable.
            dict
                All found minimum values of the :math:`tm` function and the
                corresponding test phase mole fractions. `w:` all values of
                :math:`w` that minimize the :math:`tm` function `tm:` all
                values found minima of the :math:`tm` function
        """
        (w_min, tm_min, all_mins) = yaeos_c.stability_zpt(
            id=self.id, z=z, p=pressure, t=temperature
        )

        all_mins_w = all_mins[:, : len(z)]
        all_mins = all_mins[:, -1]

        return {"w": w_min, "tm": tm_min}, {"tm": all_mins, "w": all_mins_w}

    def stability_tm(self, z, w, pressure, temperature):
        """Calculate the :math:`tm` function.

        Calculate the :math:`tm` function, defined by Michelsen and Mollerup.
        If this value is negative, it means that the feed with composition `z`
        is unstable.

        Parameters
        ----------
        z : array_like
            Global mole fractions
        w : array_like
            Test Phase mole fractions
        pressure : float
            Pressure [bar]
        temperature : float
            Temperature [K]

        Returns
        -------
        float
            Value of the :math:`tm` function
        """
        return yaeos_c.tm(id=self.id, z=z, w=w, p=pressure, t=temperature)

    # =========================================================================
    # Critical points and lines
    # -------------------------------------------------------------------------
    def critical_point(self, z0, zi=[0, 0], ns=1, s=0, max_iters=100) -> dict:
        """Critical point calculation.

        Calculate the critical point of a mixture. At a given composition.

        Parameters
        ----------
        z0: array_like
            Mole fractions of original fluid
        zi: array_like
            Mole fractinos of other fluid
        ns: int
            Number of specification
        S: float
            Specification value
        max_iters: int, optional

        Returns
        -------
        dict
            Critical point calculation result dictionary with keys:
                - Tc: critical temperature [K]
                - Pc: critical pressure [bar]
                - Vc: critical volume [L]
        """
        *x, t, p, v = yaeos_c.critical_point(
            self.id, z0=z0, zi=zi, spec=ns, s=s, max_iters=max_iters
        )

        return {"x": x, "Tc": t, "Pc": p, "Vc": v}

    def critical_line(
        self,
        z0,
        zi,
        ns=1,
        s=1e-5,
        ds0=1e-2,
        a0=1e-5,
        v0=0,
        t0=0,
        p0=0,
        stability_analysis=False,
        max_points=MAX_POINTS_ENVELOPES,
        stop_pressure=2500,
    ):
        """Critical Line calculation.

        Calculate the critical line between two compositions

        Parameters
        ----------
        z0: array_like
            Initial global mole fractions
        zi: array_like
            Final global mole fractions
        ns: int, optional
            Specified variable number, by default 1
        s: float, optional
            Specified value, by default 1e-5
        ds0: float, optional
            Step for molar fraction of composition `i`
        a0: float, optional
            Initial molar fraction of composition `i`
        v0: float, optional
            Initial guess for volume [L/mol]
        t0: float, optional
            Initial guess for temperature [K]
        p0: float, optional
            Initial guess for pressure [bar]
        max_points: int, optional
            Maximum number of points to calculate
        stop_pressure: float, optional
            Stop when reaching this pressure value
        """
        alphas, vs, ts, ps, *cep = yaeos_c.critical_line(
            self.id,
            ns=ns,
            ds0=ds0,
            a0=a0,
            v0=v0,
            t0=t0,
            p0=p0,
            s=s,
            stability_analysis=stability_analysis,
            z0=z0,
            zi=zi,
            max_points=max_points,
            stop_pressure=stop_pressure,
        )

        msk = ~np.isnan(ts)

        if stability_analysis:
            return {
                "a": alphas[msk],
                "T": ts[msk],
                "P": ps[msk],
                "V": vs[msk],
            }, {
                "x": cep[0],
                "y": cep[1],
                "P": cep[2],
                "Vx": cep[3],
                "Vy": cep[4],
                "T": cep[5],
            }
        else:
            return {
                "a": alphas[msk],
                "T": ts[msk],
                "P": ps[msk],
                "V": vs[msk],
            }

    def critical_line_liquid_liquid(
        self, z0=[0, 1], zi=[1, 0], pressure=2000, t0=500
    ):
        """Find the start of the Liquid-Liquid critical line of a binary.

        Parameters
        ----------
        z0: array_like
            Initial global mole fractions
        zi: array_like
            Final global mole fractions
        pressure: float
            Pressure [bar]
        t0: float
            Initial guess for temperature [K]
        """
        a, t, v = yaeos_c.find_llcl(
            self.id, z0=z0, zi=zi, p=pressure, tstart=t0
        )

        return a, t, v

    def __del__(self) -> None:
        """Delete the model from the available models list (Fortran side)."""
        yaeos_c.make_available_ar_models_list(self.id)<|MERGE_RESOLUTION|>--- conflicted
+++ resolved
@@ -467,7 +467,6 @@
 class ArModel(ABC):
     """Residual Helmholtz (Ar) model abstract class."""
 
-<<<<<<< HEAD
     def helmholtz_residual_vt(
         self,
         moles,
@@ -588,7 +587,7 @@
                 },
             )
         return res
-=======
+
     @abstractmethod
     def size(self) -> int:
         """Get number of components in the model.
@@ -599,7 +598,6 @@
             Abstract error, this method must be implemented in the subclass
         """
         raise NotImplementedError
->>>>>>> 1ad693a3
 
     def lnphi_vt(
         self,
