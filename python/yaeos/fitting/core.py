--- conflicted
+++ resolved
@@ -207,12 +207,8 @@
         self.evaluations["x"].append(x_values)
 
         if self.verbose:
-<<<<<<< HEAD
-            print(len(self.evaluations["fobj"]), err, x_values)
-=======
             print(err, x_values)
 
->>>>>>> 82f9f80f
         return err
 
     def fit(self, x0, bounds, method="Nelder-Mead"):
